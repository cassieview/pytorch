--- conflicted
+++ resolved
@@ -438,26 +438,6 @@
 graph(%a_quant, %b_quant, %alpha, %scale, %zero_point, %dtype):
          %a_dequant = aten::dequantize(%a_quant)
          %b_dequant = aten::dequantize(%b_quant)
-         %r_add = aten::add(%a_dequant, %b_dequant, %alpha)
-         %r_relu = aten::relu_(%r_add)
-         %r = aten::quantize_per_tensor(%r_relu, %scale, %zero_point, %dtype)
-         return (%r) )";
-
-  std::string inplace_add_relu = R"(
-graph(%a_quant, %b_quant, %scale, %zero_point, %dtype):
-         %alpha = prim::Constant[value=1]()
-         %a_dequant = aten::dequantize(%a_quant)
-         %b_dequant = aten::dequantize(%b_quant)
-         %r_add = aten::add_(%a_dequant, %b_dequant, %alpha)
-         %r_relu = aten::relu(%r_add)
-         %r = aten::quantize_per_tensor(%r_relu, %scale, %zero_point, %dtype)
-         return (%r) )";
-
-  std::string inplace_add_inplace_relu = R"(
-graph(%a_quant, %b_quant, %scale, %zero_point, %dtype):
-         %alpha = prim::Constant[value=1]()
-         %a_dequant = aten::dequantize(%a_quant)
-         %b_dequant = aten::dequantize(%b_quant)
          %r_add = aten::add_(%a_dequant, %b_dequant, %alpha)
          %r_relu = aten::relu_(%r_add)
          %r = aten::quantize_per_tensor(%r_relu, %scale, %zero_point, %dtype)
@@ -569,29 +549,10 @@
          %r = aten::relu(%r_add)
          return (%r) )";
 
-<<<<<<< HEAD
-  // filter that checks %alpha is constant 1 and %b_scalar is a scalar
-  auto add_scalar_filter =
-      [](const Match& match,
-         const std::unordered_map<std::string, Value*>& vmap) {
-        const auto& match_vmap = match.values_map;
-        auto alpha = toIValue(match_vmap.at(vmap.at("alpha")));
-        auto b_scalar = match_vmap.at(vmap.at("b_scalar"));
-        return alpha && alpha->isInt() && alpha->toInt() == 1 &&
-            b_scalar->type()->isSubtypeOf(NumberType::get());
-      };
-
-  // quantized::add_scalar_out
-  std::string inplace_add_scalar = R"(
-graph(%a_quant, %b_scalar, %alpha):
-         %a_dequant = aten::dequantize(%a_quant)
-         %r = aten::add_(%a_dequant, %b_scalar, %alpha)
-=======
   auto quantized_add_scalar_inplace_relu_pattern = R"(
 graph(%a_quant, %b_scalar):
          %r_add = quantized::add_scalar(%a_quant, %b_scalar)
          %r = aten::relu_(%r_add)
->>>>>>> 63927135
          return (%r) )";
 
   auto quantized_add_scalar_relu_replacement = R"(
@@ -607,37 +568,6 @@
          %r = aten::relu(%r_add)
          return (%r) )";
 
-<<<<<<< HEAD
-  std::string add_scalar_inplace_relu = R"(
-graph(%a_quant, %b_scalar, %alpha):
-         %a_dequant = aten::dequantize(%a_quant)
-         %r_add = aten::add(%a_dequant, %b_scalar, %alpha)
-         %r = aten::relu_(%r_add)
-         return (%r) )";
-
-  std::string quantized_add_scalar_relu = R"(
-graph(%a_quant, %b_scalar, %alpha):
-         %r = quantized::add_scalar_relu(%a_quant, %b_scalar)
-         return (%r) )";
-
-  // quantized::add_scalar_relu_out
-  std::string inplace_add_scalar_relu = R"(
-graph(%a_quant, %b_scalar, %alpha):
-         %a_dequant = aten::dequantize(%a_quant)
-         %r_add = aten::add_(%a_dequant, %b_scalar, %alpha)
-         %r = aten::relu(%r_add)
-         return (%r) )";
-
-  std::string inplace_add_scalar_inplace_relu = R"(
-graph(%a_quant, %b_scalar, %alpha):
-         %a_dequant = aten::dequantize(%a_quant)
-         %r_add = aten::add_(%a_dequant, %b_scalar, %alpha)
-         %r = aten::relu_(%r_add)
-         return (%r) )";
-
-  std::string quantized_add_scalar_relu_out = R"(
-graph(%a_quant, %b_scalar, %alpha):
-=======
   auto quantized_add_scalar_inplace_relu_out_pattern = R"(
 graph(%a_quant, %b_scalar):
          %r_add = quantized::add_scalar_out(%a_quant, %b_scalar, %a_quant)
@@ -646,7 +576,6 @@
 
   auto quantized_add_scalar_relu_out_replacement = R"(
 graph(%a_quant, %b_scalar):
->>>>>>> 63927135
          %r = quantized::add_scalar_relu_out(%a_quant, %b_scalar, %a_quant)
          return (%r) )";
 
@@ -706,37 +635,12 @@
          %r = quantized::mul(%a_quant, %b_quant, %scale, %zero_point)
          return (%r) )";
 
-<<<<<<< HEAD
-  // quantized::mul_scalar
-  std::string mul_scalar = R"(
-graph(%a_quant, %b_scalar):
-         %a_dequant = aten::dequantize(%a_quant)
-         %r = aten::mul(%a_dequant, %b_scalar)
-         return (%r) )";
-
-  std::string inplace_mul_scalar = R"(
-graph(%a_quant, %b_scalar):
-         %a_dequant = aten::dequantize(%a_quant)
-         %r = aten::mul_(%a_dequant, %b_scalar)
-         return (%r) )";
-
-  std::string quantized_mul_scalar = R"(
-graph(%a_quant, %b_scalar):
-         %r = quantized::mul_scalar(%a_quant, %b_scalar)
-         return (%r) )";
-
-  std::string quantized_mul_scalar_out = R"(
-graph(%a_quant, %b_scalar):
-         %r = quantized::mul_scalar_out(%a_quant, %b_scalar, %a_quant)
-         return (%r) )";
-=======
   auto mul_scalar = getBinaryOpScalarFusionInfo(
       "aten::mul",
       {"%b_scalar"},
       "quantized::mul_scalar",
       {"%b_scalar"},
       {input_b_is_scalar});
->>>>>>> 63927135
 
   auto mul_scalar_out = getBinaryOpScalarFusionInfo(
       "aten::mul_",
@@ -795,16 +699,6 @@
          %r = aten::relu(%r_mul)
          return (%r) )";
 
-<<<<<<< HEAD
-  std::string mul_scalar_inplace_relu = R"(
-graph(%a_quant, %b_scalar):
-         %a_dequant = aten::dequantize(%a_quant)
-         %r_mul = aten::mul(%a_dequant, %b_scalar)
-         %r = aten::relu_(%r_mul)
-         return (%r) )";
-
-  std::string quantized_mul_scalar_relu = R"(
-=======
   auto quantized_mul_scalar_inplace_relu_pattern = R"(
 graph(%a_quant, %b_scalar):
          %r_mul = quantized::mul_scalar(%a_quant, %b_scalar)
@@ -812,34 +706,18 @@
          return (%r) )";
 
   auto quantized_mul_scalar_relu_replacement = R"(
->>>>>>> 63927135
 graph(%a_quant, %b_scalar):
          %r = quantized::mul_scalar_relu(%a_quant, %b_scalar)
          return (%r) )";
 
-<<<<<<< HEAD
-  // quantized::mul_scalar_relu_out
-  std::string inplace_mul_scalar_relu = R"(
-=======
   // quantized::mul_scalar_relu_out -- fusing quantized::mul_scalarOut
   // and aten::relu
   auto quantized_mul_scalar_relu_out_pattern = R"(
->>>>>>> 63927135
 graph(%a_quant, %b_scalar):
          %r_mul = quantized::mul_scalar_out(%a_quant, %b_scalar, %a_quant)
          %r = aten::relu(%r_mul)
          return (%r) )";
 
-<<<<<<< HEAD
-  std::string inplace_mul_scalar_inplace_relu = R"(
-graph(%a_quant, %b_scalar):
-         %a_dequant = aten::dequantize(%a_quant)
-         %r_mul = aten::mul_(%a_dequant, %b_scalar)
-         %r = aten::relu_(%r_mul)
-         return (%r) )";
-
-  std::string quantized_mul_scalar_relu_out = R"(
-=======
   auto quantized_mul_scalar_inplace_relu_out_pattern = R"(
 graph(%a_quant, %b_scalar):
          %r_mul = quantized::mul_scalar_out(%a_quant, %b_scalar, %a_quant)
@@ -847,7 +725,6 @@
          return (%r) )";
 
   auto quantized_mul_scalar_relu_out_replacement = R"(
->>>>>>> 63927135
 graph(%a_quant, %b_scalar):
          %r = quantized::mul_scalar_relu_out(%a_quant, %b_scalar, %a_quant)
          return (%r) )";
@@ -1010,74 +887,6 @@
       {"quantized::conv3d_relu", conv3d_relu, quantized_conv3d_relu},
       {"quantized::conv3d_relu", conv3d_inplace_relu, quantized_conv3d_relu},
       {"quantized::linear", linear, quantized_linear},
-<<<<<<< HEAD
-      {"quantized::add_relu", add_relu, quantized_add_relu, add_filter},
-      {"quantized::add_relu", add_inplace_relu, quantized_add_relu, add_filter},
-      {"quantized::add_relu", inplace_add_relu, quantized_add_relu, add_filter},
-      {"quantized::add_relu",
-       inplace_add_inplace_relu,
-       quantized_add_relu,
-       add_filter},
-      // note that this must come before quantized::add_scalar
-      {"quantized::add_scalar_relu",
-       add_scalar_relu,
-       quantized_add_scalar_relu,
-       add_scalar_filter},
-      {"quantized::add_scalar_relu",
-       add_scalar_inplace_relu,
-       quantized_add_scalar_relu,
-       add_scalar_filter},
-      {"quantized::add_scalar_relu_out",
-       inplace_add_scalar_relu,
-       quantized_add_scalar_relu_out,
-       add_scalar_filter},
-      {"quantized::add_scalar_relu_out",
-       inplace_add_scalar_inplace_relu,
-       quantized_add_scalar_relu_out,
-       add_scalar_filter},
-      {"quantized::add_scalar",
-       add_scalar,
-       quantized_add_scalar,
-       add_scalar_filter},
-      {"quantized::add_scalar_out",
-       inplace_add_scalar,
-       quantized_add_scalar_out,
-       add_scalar_filter},
-      {"quantized::add", add, quantized_add, add_filter},
-      {"quantized::add", inplace_add, quantized_add, add_filter},
-      {"quantized::cat", cat, quantized_cat},
-      {"quantized::batch_norm2d", batch_norm2d, quantized_batch_norm2d},
-      {"quantized::batch_norm2d_relu",
-       batch_norm2d_relu,
-       quantized_batch_norm2d_relu},
-      {"quantized::batch_norm2d_relu",
-       batch_norm2d_inplace_relu,
-       quantized_batch_norm2d_relu},
-      {"quantized::mul_scalar_relu",
-       mul_scalar_relu,
-       quantized_mul_scalar_relu,
-       mul_scalar_filter},
-      {"quantized::mul_scalar_relu",
-       mul_scalar_inplace_relu,
-       quantized_mul_scalar_relu,
-       mul_scalar_filter},
-      {"quantized::mul_scalar_relu_out",
-       inplace_mul_scalar_relu,
-       quantized_mul_scalar_relu_out,
-       mul_scalar_filter},
-      {"quantized::mul_scalar_relu_out",
-       inplace_mul_scalar_inplace_relu,
-       quantized_mul_scalar_relu_out,
-       mul_scalar_filter},
-      {"quantized::mul_scalar",
-       mul_scalar,
-       quantized_mul_scalar,
-       mul_scalar_filter},
-      {"quantized::mul_scalar",
-       inplace_mul_scalar,
-       quantized_mul_scalar_out,
-       mul_scalar_filter},
-=======
       {"quantized::linear_relu", linear_relu, quantized_linear_relu},
       {"quantized::linear_relu", linear_inplace_relu, quantized_linear_relu},
       {"quantized::add_relu",
@@ -1138,17 +947,12 @@
       {"quantized::mul_scalar_relu_out",
        quantized_mul_scalar_inplace_relu_out_pattern,
        quantized_mul_scalar_relu_out_replacement},
->>>>>>> 63927135
       {"quantized::mul_relu", mul_relu, quantized_mul_relu},
       {"quantized::mul_relu", mul_inplace_relu, quantized_mul_relu},
       {"quantized::mul_relu", inplace_mul_relu, quantized_mul_relu},
       {"quantized::mul_relu", inplace_mul_inplace_relu, quantized_mul_relu},
       {"quantized::mul", mul, quantized_mul},
       {"quantized::mul", inplace_mul, quantized_mul},
-<<<<<<< HEAD
-      {"quantized::hardswish", hardswish, quantized_hardswish},
-      {"quantized::layer_norm", layer_norm, quantized_layer_norm},
-=======
       hardswish,
       hardswish_,
       layer_norm,
@@ -1156,7 +960,6 @@
       instance_norm,
       {"quantized::elu", elu, quantized_elu},
       {"quantized::elu_", elu_, quantized_elu},
->>>>>>> 63927135
       avg_pool1d,
       avg_pool2d,
       avg_pool3d,
