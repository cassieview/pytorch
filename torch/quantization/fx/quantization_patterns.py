import torch
from torch.fx.graph import (
    Node,
)
import torch.nn.quantized as nnq
import torch.nn.quantized.dynamic as nnqd
from torch.quantization import (
    default_affine_fixed_qparams_fake_quant,
    default_symmetric_fixed_qparams_fake_quant,
)

from ..quantization_mappings import (
    get_static_quant_module_class,
    get_dynamic_quant_module_class,
    get_quantized_operator,
)
from ..utils import (
    get_swapped_custom_module_class,
    activation_is_statically_quantized,
    weight_is_statically_quantized,
    weight_dtype,
    get_qconfig_dtypes,
)

from .pattern_utils import (
    register_quant_pattern,
    mark_input_output_not_observed,
)

from .utils import (
    _parent_name,
    quantize_node,
    get_per_tensor_qparams,
    get_linear_prepack_op_for_dtype,
<<<<<<< HEAD
    create_qparam_nodes,
=======
    get_qconv_prepack_op,
    get_qconv_op,
>>>>>>> cafd93e9
)

from .quantization_types import QuantizerCls

from abc import ABC, abstractmethod
import operator
import warnings

from typing import Any, Callable, Dict

# -------------------------
# Pattern Registrations
# -------------------------

# 1. Post Training Static Quantization and Quantization Aware Training Patterns

# Base Pattern Handler
class QuantizeHandler(ABC):
    """ Base handler class for the quantizer patterns
    """
    def __init__(self, quantizer: QuantizerCls, node: Node):
        """ Records pattern information in __init__, which will be used
        in convert
        """
        # this is an indicator of whether all the inputs are Node or not
        # since some op might be quantized differently depending on whether
        # all inputs are tensors or not, e.g. add/mul
        self.num_node_args = len(node.args)
        self.all_node_args = True

    @abstractmethod
    def convert(self, quantizer: QuantizerCls, node: Node, load_arg: Callable,
                debug: bool = False,
                convert_custom_config_dict: Dict[str, Any] = None) -> Node:
        """ Convert the given node to a quantized node and insert
        it to the quantized graph
        """
        return NotImplemented

@register_quant_pattern(operator.add)
@register_quant_pattern(torch.add)
@register_quant_pattern((torch.nn.ReLU, operator.add))
@register_quant_pattern((torch.nn.ReLU, torch.add))
@register_quant_pattern((torch.nn.functional.relu, operator.add))
@register_quant_pattern((torch.nn.functional.relu, torch.add))
class Add(QuantizeHandler):
    def __init__(self, quantizer: QuantizerCls, node: Node):
        super().__init__(quantizer, node)
        self.relu_node = None
        if (node.op == 'call_function' and node.target is torch.nn.functional.relu) or \
           (node.op == 'call_module' and isinstance(quantizer.modules[node.target], torch.nn.ReLU)):
            self.relu_node = node
            node = node.args[0]  # type: ignore
        assert node.op == 'call_function' and node.target in [operator.add, torch.add]
        self.add_node = node
        self.num_node_args = len([a for a in self.add_node.args[:2] if isinstance(a, Node)])

    def convert(self, quantizer: QuantizerCls, node: Node, load_arg: Callable,
                debug: bool = False,
                convert_custom_config_dict: Dict[str, Any] = None) -> Node:
        if self.num_node_args == 1:
            # add scalar
            if self.relu_node is not None:
                op = torch.ops.quantized.add_relu
            else:
                op = torch.ops.quantized.add

            if isinstance(self.add_node.args[0], Node):
                quantized_index = 0
            else:
                quantized_index = 1

            return quantizer.quantized_graph.create_node(
                'call_function', op,
                load_arg(quantized=[quantized_index])(self.add_node.args), self.add_node.kwargs)
        else:
            activation_post_process = quantizer.activation_post_process_map[node.name]
            scale, zero_point = activation_post_process.calculate_qparams()
            scale = float(scale)
            zero_point = int(zero_point)

            scale_node, zero_point_node = create_qparam_nodes(quantizer, node.name, scale, zero_point)

            if self.relu_node is not None:
                op = torch.ops.quantized.add_relu
            else:
                op = torch.ops.quantized.add
            kwargs = {**self.add_node.kwargs, 'scale': scale_node, 'zero_point': zero_point_node}
            return quantizer.quantized_graph.create_node(
                'call_function', op, load_arg(quantized=True)(self.add_node.args), kwargs)

# TODO: merge with Add
@register_quant_pattern(operator.mul)
@register_quant_pattern(torch.mul)
@register_quant_pattern((torch.nn.ReLU, operator.mul))
@register_quant_pattern((torch.nn.ReLU, torch.mul))
@register_quant_pattern((torch.nn.functional.relu, operator.mul))
@register_quant_pattern((torch.nn.functional.relu, torch.mul))
class Mul(QuantizeHandler):
    def __init__(self, quantizer: QuantizerCls, node: Node):
        super().__init__(quantizer, node)
        self.relu_node = None
        if (node.op == 'call_function' and node.target is torch.nn.functional.relu) or \
           (node.op == 'call_module' and isinstance(quantizer.modules[node.target], torch.nn.ReLU)):
            self.relu_node = node
            node = node.args[0]  # type: ignore
        assert node.op == 'call_function' and node.target in [operator.mul, torch.mul]
        self.mul_node = node
        self.num_node_args = len([a for a in self.mul_node.args[:2] if isinstance(a, Node)])

    def convert(self, quantizer: QuantizerCls, node: Node, load_arg: Callable,
                debug: bool = False,
                convert_custom_config_dict: Dict[str, Any] = None) -> Node:
        if self.num_node_args == 1:
            # mul scalar
            if self.relu_node is not None:
                op = torch.ops.quantized.mul_relu
            else:
                op = torch.ops.quantized.mul

            if isinstance(self.mul_node.args[0], Node):
                quantized_index = 0
            else:
                quantized_index = 1

            return quantizer.quantized_graph.create_node(
                'call_function', op, load_arg(quantized=[quantized_index])(self.mul_node.args), self.mul_node.kwargs)
        else:
            activation_post_process = quantizer.activation_post_process_map[node.name]
            scale, zero_point = activation_post_process.calculate_qparams()
            scale = float(scale)
            zero_point = int(zero_point)

            scale_node, zero_point_node = create_qparam_nodes(quantizer, node.name, scale, zero_point)

            if self.relu_node is not None:
                op = torch.ops.quantized.mul_relu
            else:
                op = torch.ops.quantized.mul
            kwargs = {**self.mul_node.kwargs, 'scale': scale_node, 'zero_point': zero_point_node}
            return quantizer.quantized_graph.create_node('call_function', op, load_arg(quantized=True)(self.mul_node.args), kwargs)

@register_quant_pattern(torch.cat)
class Cat(QuantizeHandler):
    def convert(self, quantizer: QuantizerCls, node: Node, load_arg: Callable,
                debug: bool = False,
                convert_custom_config_dict: Dict[str, Any] = None) -> Node:
        if not self.all_node_args:
            return NotImplemented
        activation_post_process = quantizer.activation_post_process_map[node.name]
        scale, zero_point = activation_post_process.calculate_qparams()
        scale = float(scale)
        zero_point = int(zero_point)

        scale_node, zero_point_node = create_qparam_nodes(quantizer, node.name, scale, zero_point)

        kwargs = {**load_arg(quantized=False)(node.kwargs), 'scale': scale_node, 'zero_point': zero_point_node}
        return quantizer.quantized_graph.create_node(
            'call_function', torch.ops.quantized.cat, load_arg(quantized=[0])(node.args), kwargs)

# handle conv, maybe followed by relu
# NB: matching order is reversed, that is we match from the bottom of this list to the beginning
@register_quant_pattern(torch.nn.Conv1d)
@register_quant_pattern(torch.nn.Conv2d)
@register_quant_pattern(torch.nn.Conv3d)
@register_quant_pattern(torch.nn.functional.conv1d)
@register_quant_pattern(torch.nn.functional.conv2d)
@register_quant_pattern(torch.nn.functional.conv3d)
# TODO: add qat.Conv1d and qat.Conv3d
@register_quant_pattern(torch.nn.qat.Conv2d)
@register_quant_pattern(torch.nn.intrinsic.ConvReLU1d)
@register_quant_pattern(torch.nn.intrinsic.ConvReLU2d)
@register_quant_pattern(torch.nn.intrinsic.ConvReLU3d)
@register_quant_pattern(torch.nn.intrinsic.qat.ConvBn1d)
@register_quant_pattern(torch.nn.intrinsic.qat.ConvBn2d)
@register_quant_pattern(torch.nn.intrinsic.qat.ConvBnReLU1d)
@register_quant_pattern(torch.nn.intrinsic.qat.ConvBnReLU2d)
@register_quant_pattern(torch.nn.intrinsic.qat.ConvReLU2d)
@register_quant_pattern((torch.nn.functional.relu, torch.nn.functional.conv1d))
@register_quant_pattern((torch.nn.functional.relu, torch.nn.functional.conv2d))
@register_quant_pattern((torch.nn.functional.relu, torch.nn.functional.conv3d))
@register_quant_pattern((torch.nn.ReLU, torch.nn.functional.conv1d))
@register_quant_pattern((torch.nn.ReLU, torch.nn.functional.conv2d))
@register_quant_pattern((torch.nn.ReLU, torch.nn.functional.conv3d))
# just for error checks
@register_quant_pattern((torch.nn.ReLU, torch.nn.Conv2d))
@register_quant_pattern((torch.nn.functional.relu, torch.nn.Conv2d))
class ConvRelu(QuantizeHandler):
    def __init__(self, quantizer: QuantizerCls, node: Node):
        super().__init__(quantizer, node)
        self.relu_node = None
        if (node.op == 'call_function' and node.target is torch.nn.functional.relu) or \
           (node.op == 'call_module' and isinstance(quantizer.modules[node.target], torch.nn.ReLU)):
            self.relu_node = node
            node = node.args[0]  # type: ignore
        self.conv_node = node
        if node.op == "call_module":
            self.conv = quantizer.modules[self.conv_node.target]
        elif node.op == "call_function":
            self.conv = node.target

    def convert(self, quantizer: QuantizerCls, node: Node, load_arg: Callable,
                debug: bool = False,
                convert_custom_config_dict: Dict[str, Any] = None) -> Node:
        # Supported combinations are:
        # quant_type | activation (compute_type) | weight
        #  static       quint8                      qint8

        # tuple (activation_dtype, weight_dtype, compute_dtype)
        supported_dtypes = [
            (torch.quint8, torch.qint8, None),
        ]

        # TODO: debug option for conv module
        qconfig = quantizer.qconfig_map[node.name]
        dtypes = get_qconfig_dtypes(qconfig)
        # leave the op unquantized if the dtype combination is not supported
        if dtypes not in supported_dtypes:
            warnings.warn(
                "dtype combination: {} is not "
                "supported by Conv "
                "supported dtype combinations are: {}".format(dtypes, supported_dtypes))
            if self.relu_node:
                conv_out = quantizer.quantized_graph.node_copy(self.conv_node, load_arg(quantized=False))
                relu_args = [conv_out]
                relu_args.extend(load_arg(quantized=False)(self.relu_node.args[1:]))
                relu_kwargs = load_arg(quantized=False)(self.relu_node.kwargs)
                return quantizer.quantized_graph.create_node(
                    "call_function", torch.nn.functional.relu, tuple(relu_args), relu_kwargs)
            else:
                return quantizer.quantized_graph.node_copy(node, load_arg(quantized=False))

        activation_statically_quantized = activation_is_statically_quantized(qconfig)

        if self.conv_node.op == 'call_module':
            # note that relu should already be fused into conv module in the fusion step
            assert self.relu_node is None, 'conv module and relu fusion is not executed, ' \
                'please make sure to run fusion before prepare'
            if convert_custom_config_dict is None:
                convert_custom_config_dict = {}
            additional_static_quant_mapping = convert_custom_config_dict.get("static", {})
            # 1. attach activation post process to module
            self.conv.activation_post_process = quantizer.activation_post_process_map[node.name]
            # 2. select quantized class
            qconv_cls = get_static_quant_module_class(
                type(self.conv), additional_static_quant_mapping)
            quantized = qconv_cls.from_float(self.conv)
            parent_name, name = _parent_name(self.conv_node.target)
            setattr(quantizer.modules[parent_name], name, quantized)
            return quantizer.quantized_graph.create_node(
                'call_module',
                self.conv_node.target,
                (load_arg(quantized=True)(self.conv_node.args[0]),),
                {})
        else:  # call_function
            assert self.conv_node.op == "call_function"
            if debug:
                args = load_arg(quantized=[0, 1])(self.conv_node.args)
                args = load_arg(quantized=False)(self.conv_node.args)
                kwargs = load_arg(quantized=False)(self.conv_node.kwargs)
                op_out = quantizer.quantized_graph.create_node(
                    "call_function", self.conv, args, kwargs)
                if self.relu_node:
                    relu_args = [op_out]
                    relu_args.extend(load_arg(quantized=False)(self.relu_node.args[1:]))
                    relu_kwargs = load_arg(quantized=False)(self.relu_node.kwargs)
                    op_out = quantizer.quantized_graph.create_node(
                        "call_function", torch.nn.functional.relu, tuple(relu_args), relu_kwargs)

                if activation_statically_quantized:
                    root_module = quantizer.modules['']
                    act_post_process_name = self.relu_node.name if self.relu_node else self.conv_node.name
                    return quantize_node(
                        root_module, quantizer.quantized_graph, op_out,
                        quantizer.activation_post_process_map[act_post_process_name])
                else:
                    # output for dynamically quantized conv op is not quantized
                    return op_out
            else:
                assert len(self.conv_node.args) >= 7, \
                    "only conv2d calls with all arguments specified is supported right now in debug=False option"
                args = load_arg(quantized=[0, 1])(self.conv_node.args)
                # pack weight
                weight = load_arg(quantized=True)(self.conv_node.args[1])
                other_args = load_arg(quantized=False)(self.conv_node.args[2:])
                prepack_args = tuple([weight] + list(other_args))
                prepack_op = get_qconv_prepack_op(self.conv)
                packed_weight = quantizer.quantized_graph.create_node(
                    "call_function", prepack_op, prepack_args, {})
                assert activation_statically_quantized, \
                    "currently only static quantization is supported for conv"
                # construct conv input
<<<<<<< HEAD
                conv_input = load_arg(quantized=True)(self.conv_node.args[0])
                activation_post_process = quantizer.activation_post_process_map[self.conv_node.name]
                scale, zero_point, _ = get_per_tensor_qparams(activation_post_process)

                scale_node, zero_point_node = create_qparam_nodes(quantizer, self.conv_node.name, scale, zero_point)

                qconv_args = (conv_input, packed_weight, scale_node, zero_point_node)
                kwargs = load_arg(quantized=False)(self.conv_node.kwargs)
                return quantizer.quantized_graph.create_node(
                    'call_function', torch.ops.quantized.conv2d, qconv_args, kwargs)
=======
                if activation_statically_quantized:
                    qconv_op = get_qconv_op(self.conv, self.relu_node is not None)
                    conv_input = load_arg(quantized=True)(self.conv_node.args[0])
                    act_post_process_name = self.relu_node.name if self.relu_node else self.conv_node.name
                    activation_post_process = quantizer.activation_post_process_map[act_post_process_name]
                    scale, zero_point, _ = get_per_tensor_qparams(activation_post_process)
                    qconv_args = (conv_input, packed_weight, scale, zero_point)
                    kwargs = load_arg(quantized=False)(self.conv_node.kwargs)
                    return quantizer.quantized_graph.create_node(
                        'call_function', qconv_op, qconv_args, kwargs)
                else:
                    # conv2d_dyanmic branch
                    raise Exception("Only static quant is supported for conv")

>>>>>>> cafd93e9

# handle linear, maybe followed by relu
@register_quant_pattern(torch.nn.Linear)
@register_quant_pattern(torch.nn.functional.linear)
@register_quant_pattern(torch.nn.qat.Linear)
@register_quant_pattern(torch.nn.intrinsic.LinearReLU)
@register_quant_pattern(torch.nn.intrinsic.qat.LinearReLU)
@register_quant_pattern((torch.nn.functional.relu, torch.nn.functional.linear))
@register_quant_pattern((torch.nn.ReLU, torch.nn.functional.linear))
# for error checks
@register_quant_pattern((torch.nn.ReLU, torch.nn.Linear))
@register_quant_pattern((torch.nn.functional.relu, torch.nn.Linear))
class LinearReLUQuantizeHandler(QuantizeHandler):
    def __init__(self, quantizer: QuantizerCls, node: Node):
        super().__init__(quantizer, node)
        self.relu_node = None
        if (node.op == 'call_function' and node.target is torch.nn.functional.relu) or \
           (node.op == 'call_module' and isinstance(quantizer.modules[node.target], torch.nn.ReLU)):
            self.relu_node = node
            node = node.args[0]  # type: ignore
        self.linear_node = node
        if node.op == 'call_module':
            self.linear = quantizer.modules[self.linear_node.target]

    def convert(self, quantizer: QuantizerCls, node: Node, load_arg: Callable,
                debug: bool = False,
                convert_custom_config_dict: Dict[str, Any] = None) -> Node:
        # Supported combinations are:
        # quant_type | activation (compute_type) | weight
        #  static       quint8                      qint8
        #  dynamic      float32 (quint8)            qint8
        #  weight_only  float32                    float16
        # tuple (activation_dtype, weight_dtype, compute_dtype)
        supported_dtypes = [
            (torch.quint8, torch.qint8, None),
            (torch.float32, torch.qint8, torch.quint8),
            (torch.float16, torch.float16, None),
        ]
        qconfig = quantizer.qconfig_map[node.name]
        dtypes = get_qconfig_dtypes(qconfig)
        # leave the op unquantized if the dtype combination is not supported
        if dtypes not in supported_dtypes:
            warnings.warn(
                "dtype combination: {} is not "
                "supported by Linear "
                "supported dtype combinations are: {}".format(dtypes, supported_dtypes))
            return quantizer.quantized_graph.node_copy(node, load_arg(quantized=None))

        activation_statically_quantized = activation_is_statically_quantized(qconfig)
        # TODO: debug option for linear module
        if self.linear_node.op == 'call_module':
            # note that relu should already be fused into conv module in the fusion step
            assert self.relu_node is None, 'linear module and relu fusion is not executed, ' \
                'please make sure to run fusion before prepare'
            # 1. attach output activation post process to linear module
            if node.name in quantizer.activation_post_process_map:
                # this is the static quantization case
                output_activation_post_process = quantizer.activation_post_process_map[node.name]
            else:
                output_activation_post_process = None

            if output_activation_post_process:
                self.linear.activation_post_process = output_activation_post_process

            # 2. select corresponding quantized linear class for the float linear class
            if type(self.linear) in [torch.nn.Linear, torch.nn.qat.Linear]:
                qlinear = nnq.Linear if activation_statically_quantized else nnqd.Linear
            elif type(self.linear) in [torch.nn.intrinsic.LinearReLU, torch.nn.intrinsic.qat.LinearReLU]:
                assert activation_statically_quantized, \
                    'Only static quantization is supported for LinearReLU'
                qlinear = torch.nn.intrinsic.quantized.LinearReLU
            else:
                raise Exception("unhandled linear type:", type(self.linear))
            quantized = qlinear.from_float(self.linear)
            parent_name, name = _parent_name(self.linear_node.target)
            setattr(quantizer.modules[parent_name], name, quantized)
            # activation needs to be quantized for static quantization
            return quantizer.quantized_graph.create_node(
                'call_module',
                self.linear_node.target,
                (load_arg(quantized=activation_statically_quantized)(self.linear_node.args[0]),), {})
        else:  # call_function
            assert self.linear_node.op == 'call_function'
            if debug:
                quantized_input_idxs = []
                if activation_statically_quantized:
                    quantized_input_idxs.append(0)
                if weight_is_statically_quantized(qconfig):
                    quantized_input_idxs.append(1)
                args = load_arg(quantized=quantized_input_idxs)(self.linear_node.args)
                args = load_arg(quantized=False)(self.linear_node.args)
                kwargs = load_arg(quantized=False)(self.linear_node.kwargs)
                op_out = quantizer.quantized_graph.create_node(
                    "call_function", torch.nn.functional.linear, args, kwargs)
                if self.relu_node:
                    relu_args = [op_out]
                    relu_args.extend(load_arg(quantized=False)(self.relu_node.args[1:]))
                    relu_kwargs = load_arg(quantized=False)(self.relu_node.kwargs)
                    op_out = quantizer.quantized_graph.create_node(
                        "call_function", torch.nn.functional.relu, tuple(relu_args), relu_kwargs)

                if activation_statically_quantized:
                    # quantize output for statically quantized linear op
                    root_module = quantizer.modules['']
                    act_post_process_name = self.relu_node.name if self.relu_node else self.linear_node.name
                    return quantize_node(
                        root_module,
                        quantizer.quantized_graph,
                        op_out,
                        quantizer.activation_post_process_map[act_post_process_name])
                else:
                    # output for dynamically quantized linear op is not quantized
                    return op_out
            else:  # non-debug option
                # linear args
                # (x, weight, bias, ...)
                weight_quantized = weight_is_statically_quantized(qconfig)
                linear_weight = load_arg(quantized=weight_quantized)(self.linear_node.args[1])

                # get other arguments
                kwargs = {**load_arg(quantized=False)(self.linear_node.kwargs)}
                # pack weight
                bias = None
                # all args after bias, including bias
                other_args = load_arg(quantized=False)(self.linear_node.args[2:])
                if len(self.linear_node.args) > 2:
                    bias = load_arg(quantized=False)(self.linear_node.args[2])
                    other_args = other_args[1:]  # remove the bias argument
                else:
                    assert 'bias' in kwargs, \
                        'expect bias provided as a keyword argument when it is not a positional argument'
                    bias = kwargs['bias']
                    kwargs.pop('bias')
                prepack_args = (linear_weight, bias)
                prepack_op = get_linear_prepack_op_for_dtype(weight_dtype(qconfig))
                packed_weight = quantizer.quantized_graph.create_node(
                    'call_function', prepack_op, prepack_args, {})
                # construct linear input
                if activation_statically_quantized:
                    qlinear_op = torch.ops.quantized.linear_relu if self.relu_node else torch.ops.quantized.linear
                    linear_input = load_arg(quantized=True)(self.linear_node.args[0])
                    act_post_process_name = self.relu_node.name if self.relu_node else self.linear_node.name
                    activation_post_process = \
                        quantizer.activation_post_process_map[act_post_process_name]
                    scale, zero_point, _ = get_per_tensor_qparams(activation_post_process)

                    scale_node, zero_point_node = create_qparam_nodes(quantizer, self.linear_node.name, scale, zero_point)

                    qlinear_args = (linear_input, packed_weight, scale_node, zero_point_node)
                    return quantizer.quantized_graph.create_node(
                        "call_function", qlinear_op, qlinear_args, kwargs)
                else:
                    linear_input = load_arg(quantized=False)(self.linear_node.args[0])
                    qlinear_args = (linear_input, packed_weight)  # type: ignore
                    op_out = quantizer.quantized_graph.create_node(
                        "call_function", torch.ops.quantized.linear_dynamic, qlinear_args, kwargs)
                    if self.relu_node:
                        op_out = quantizer.quantized_graph.create_node("call_function", torch.nn.functional.relu, (op_out,), {})
                    return op_out

@register_quant_pattern(torch.nn.BatchNorm2d)
@register_quant_pattern(torch.nn.BatchNorm3d)
@register_quant_pattern(torch.nn.intrinsic.BNReLU2d)
@register_quant_pattern(torch.nn.intrinsic.BNReLU3d)
class BatchNorm(QuantizeHandler):
    def __init__(self, quantizer: QuantizerCls, node: Node):
        super().__init__(quantizer, node)
        assert node.op == 'call_module'
        self.bn_node = node
        self.bn = quantizer.modules[self.bn_node.target]

    def convert(self, quantizer: QuantizerCls, node: Node, load_arg: Callable,
                debug: bool = False,
                convert_custom_config_dict: Dict[str, Any] = None) -> Node:
        if convert_custom_config_dict is None:
            convert_custom_config_dict = {}
        additional_static_quant_mapping = convert_custom_config_dict.get("static", {})
        # 1. attach activation post process to module
        self.bn.activation_post_process = quantizer.activation_post_process_map[node.name]
        qbn_cls = get_static_quant_module_class(type(self.bn), additional_static_quant_mapping)
        quantized = qbn_cls.from_float(self.bn)
        parent_name, name = _parent_name(self.bn_node.target)
        setattr(quantizer.modules[parent_name], name, quantized)
        return quantizer.quantized_graph.create_node(
            'call_module',
            self.bn_node.target,
            load_arg(quantized=[0])(self.bn_node.args),
            load_arg(quantized=False)(self.bn_node.kwargs))

@register_quant_pattern(torch.nn.Embedding)
@register_quant_pattern(torch.nn.EmbeddingBag)
@mark_input_output_not_observed()
class Embedding(QuantizeHandler):
    def __init__(self, quantizer: QuantizerCls, node: Node):
        super().__init__(quantizer, node)

    def convert(self, quantizer: QuantizerCls, node: Node, load_arg: Callable,
                debug: bool = False,
                convert_custom_config_dict: Dict[str, Any] = None) -> Node:
        # Supported combinations are:
        # quant_type  | activation | weight | activation_compute_type
        # weight_only |  float32   | quint8 | None
        # weight_only |  float32   | quint4x2 | None
        # tuple (activation_dtype, weight_dtype, compute_dtype)
        supported_dtypes = [
            (torch.float32, torch.quint8, None),
            (torch.float32, torch.quint4x2, None),
        ]
        assert node.op == 'call_module'
        emb_node = node
        qconfig = quantizer.qconfig_map[node.name]
        dtypes = get_qconfig_dtypes(qconfig)
        # leave the op unquantized if the dtype combination is not supported
        if dtypes not in supported_dtypes:
            warnings.warn(
                "dtype combination: {} is not "
                "supported by Embedding/EmbeddingBag, "
                "supported dtype combinations are: {}".format(dtypes, supported_dtypes))
            return quantizer.quantized_graph.node_copy(node, load_arg(quantized=None))

        emb = quantizer.modules[emb_node.target]
        qemb = get_static_quant_module_class(type(emb))
        quantized = qemb.from_float(emb)
        parent_name, name = _parent_name(emb_node.target)
        setattr(quantizer.modules[parent_name], name, quantized)
        return quantizer.quantized_graph.create_node(
            'call_module',
            emb_node.target,
            load_arg(quantized=False)(emb_node.args),
            load_arg(quantized=False)(emb_node.kwargs))

# TODO (maybe): merge with embedding quantize handler
@register_quant_pattern(torch.nn.GRUCell)
@register_quant_pattern(torch.nn.LSTMCell)
@register_quant_pattern(torch.nn.RNNCell)
@register_quant_pattern(torch.nn.LSTM)
@mark_input_output_not_observed()
class RNNDynamic(QuantizeHandler):
    def __init__(self, quantizer: QuantizerCls, node: Node):
        super().__init__(quantizer, node)

    def convert(self, quantizer: QuantizerCls, node: Node, load_arg: Callable,
                debug: bool = False,
                convert_custom_config_dict: Dict[str, Any] = None) -> Node:
        # Supported combinations are:
        # quant_type  | activation | weight | activation_compute_type
        # dynamic |  float32   | qint8 | quint8
        # dynamic |  float16   | float16 | None
        # tuple (activation_dtype, weight_dtype, compute_dtype)
        supported_dtypes = [
            (torch.float32, torch.qint8, torch.quint8),
            (torch.float16, torch.float16, None),
        ]
        assert node.op == 'call_module'
        qconfig = quantizer.qconfig_map[node.name]
        dtypes = get_qconfig_dtypes(qconfig)
        # leave the op unquantized if the dtype combination is not supported
        if dtypes not in supported_dtypes:
            warnings.warn(
                "dtype combination: {} is not "
                "supported by Embedding/EmbeddingBag, "
                "supported dtype combinations are: {}".format(dtypes, supported_dtypes))
            return quantizer.quantized_graph.node_copy(node, load_arg(quantized=None))

        module = quantizer.modules[node.target]
        qmodule_cls = get_dynamic_quant_module_class(type(module))
        qmodule = qmodule_cls.from_float(module)
        parent_name, name = _parent_name(node.target)
        setattr(quantizer.modules[parent_name], name, qmodule)
        return quantizer.quantized_graph.create_node(
            'call_module',
            node.target,
            load_arg(quantized=False)(node.args),
            load_arg(quantized=False)(node.kwargs))

ARGS_TO_SKIP = {
    torch._ops.ops.quantized.hardswish: ['inplace'],
    torch._ops.ops.quantized.instance_norm:
    ['running_mean', 'running_var', 'use_input_stats', 'momentum'],
}
@register_quant_pattern(torch.nn.ConvTranspose1d)
@register_quant_pattern(torch.nn.ConvTranspose2d)
@register_quant_pattern(torch.nn.ELU)
@register_quant_pattern(torch.nn.LeakyReLU)
@register_quant_pattern(torch.nn.Hardswish)
@register_quant_pattern(torch.nn.InstanceNorm1d)
@register_quant_pattern(torch.nn.InstanceNorm2d)
@register_quant_pattern(torch.nn.InstanceNorm3d)
@register_quant_pattern(torch.nn.LayerNorm)
@register_quant_pattern(torch.nn.functional.hardswish)
@register_quant_pattern(torch.nn.functional.instance_norm)
@register_quant_pattern(torch.nn.functional.layer_norm)
@register_quant_pattern(torch.nn.functional.leaky_relu)
class DefaultNode(QuantizeHandler):
    ''' Common quantized op, first input and first output will be quantized
    '''
    def convert(self, quantizer: QuantizerCls, node: Node, load_arg: Callable,
                debug: bool = False,
                convert_custom_config_dict: Dict[str, Any] = None) -> Node:
        if not self.all_node_args:
            return NotImplemented
        assert node.op in ['call_module', 'call_function'], 'Only call_module and ' + \
            'call_function are handled in DefaultNode'
        if convert_custom_config_dict is None:
            convert_custom_config_dict = {}
        additional_static_quant_mapping = convert_custom_config_dict.get("static", {})
        activation_post_process = quantizer.activation_post_process_map[node.name]
        if node.op == 'call_module':
            module = quantizer.modules[node.target]
            module.activation_post_process = activation_post_process
            quantized_module_cls = get_static_quant_module_class(
                type(module), additional_static_quant_mapping)
            quantized_module = quantized_module_cls.from_float(module)
            parent_name, name = _parent_name(node.target)
            setattr(quantizer.modules[parent_name], name, quantized_module)
            return quantizer.quantized_graph.create_node(
                'call_module',
                node.target,
                load_arg(quantized=[0])(node.args),
                load_arg(quantized=False)(node.kwargs))
        else:
            assert node.op == "call_function"
            # call_function
            scale, zero_point = activation_post_process.calculate_qparams()
            scale = float(scale)
            zero_point = int(zero_point)

            scale_node, zero_point_node = create_qparam_nodes(quantizer, node.name, scale, zero_point)

            assert not isinstance(node.target, str), "Expecting node.target for "
            "call_function to be a function instead of a string"
            quantized_op = get_quantized_operator(node.target)
            args = load_arg(quantized=[0])(node.args)
            kwargs = {**load_arg(quantized=False)(node.kwargs), "output_scale": scale_node, "output_zero_point": zero_point_node}
            if quantized_op in ARGS_TO_SKIP:
                args_to_skip = ARGS_TO_SKIP[quantized_op]
                for arg in args_to_skip:
                    if arg in kwargs:
                        kwargs.pop(arg)
            return quantizer.quantized_graph.create_node(
                "call_function", quantized_op, args, kwargs)

# TODO: elu is using scale/zero_point instead of output_scale, output_zero_point
@register_quant_pattern(torch.nn.functional.elu)
class ELU(QuantizeHandler):
    def convert(self, quantizer: QuantizerCls, node: Node, load_arg: Callable,
                debug: bool = False,
                convert_custom_config_dict: Dict[str, Any] = None) -> Node:
        activation_post_process = quantizer.activation_post_process_map[node.name]
        scale, zero_point = activation_post_process.calculate_qparams()
        scale = float(scale)
        zero_point = int(zero_point)

        scale_node, zero_point_node = create_qparam_nodes(quantizer, node.name, scale, zero_point)

        quantized_op = get_quantized_operator(node.target)
        args = load_arg(quantized=[0])(node.args)
        kwargs = {**load_arg(quantized=False)(node.kwargs), 'output_scale': scale_node, 'output_zero_point': zero_point_node}
        kwargs.pop('inplace')
        return quantizer.quantized_graph.create_node(
            'call_function', quantized_op, args, kwargs)

@register_quant_pattern(torch.nn.Hardsigmoid, default_affine_fixed_qparams_fake_quant)
@register_quant_pattern(torch.nn.functional.hardsigmoid, default_affine_fixed_qparams_fake_quant)
@register_quant_pattern('hardsigmoid', default_affine_fixed_qparams_fake_quant)
@register_quant_pattern('hardsigmoid_', default_affine_fixed_qparams_fake_quant)
@register_quant_pattern(torch.nn.Sigmoid, default_affine_fixed_qparams_fake_quant)
@register_quant_pattern(torch.sigmoid, default_affine_fixed_qparams_fake_quant)
@register_quant_pattern('sigmoid', default_affine_fixed_qparams_fake_quant)
@register_quant_pattern('sigmoid_', default_affine_fixed_qparams_fake_quant)
@register_quant_pattern(torch.nn.Tanh, default_symmetric_fixed_qparams_fake_quant)
@register_quant_pattern(torch.tanh, default_symmetric_fixed_qparams_fake_quant)
@register_quant_pattern('tanh', default_symmetric_fixed_qparams_fake_quant)
@register_quant_pattern('tanh_', default_symmetric_fixed_qparams_fake_quant)
class FixedQParamsOpQuantizeHandler(QuantizeHandler):
    def convert(self, quantizer: QuantizerCls, node: Node, load_arg: Callable,
                debug: bool = False,
                convert_custom_config_dict: Dict[str, Any] = None) -> Node:
        return quantizer.quantized_graph.node_copy(node, load_arg(quantized=None))

# these ops have quantized equivalents that do not need any extra information
@register_quant_pattern(torch.nn.AdaptiveAvgPool1d)
@register_quant_pattern(torch.nn.AdaptiveAvgPool2d)
@register_quant_pattern(torch.nn.AdaptiveAvgPool3d)
@register_quant_pattern(torch.nn.AvgPool1d)
@register_quant_pattern(torch.nn.AvgPool2d)
@register_quant_pattern(torch.nn.AvgPool3d)
@register_quant_pattern(torch.nn.Dropout)
@register_quant_pattern(torch.nn.Hardtanh)
@register_quant_pattern(torch.nn.MaxPool1d)
@register_quant_pattern(torch.nn.MaxPool2d)
@register_quant_pattern(torch.nn.MaxPool3d)
@register_quant_pattern(torch.nn.ReLU)
@register_quant_pattern(torch.nn.ReLU6)
@register_quant_pattern(torch.adaptive_avg_pool1d)
@register_quant_pattern(torch.nn.functional.adaptive_avg_pool2d)
@register_quant_pattern(torch.nn.functional.adaptive_avg_pool3d)
@register_quant_pattern(torch.nn.functional.dropout)
@register_quant_pattern(torch.nn.functional.hardtanh)
@register_quant_pattern(torch.nn.functional.hardtanh_)
@register_quant_pattern(torch.nn.functional.interpolate)
@register_quant_pattern(torch.nn.functional.max_pool1d)
@register_quant_pattern(torch.nn.functional.max_pool2d)
@register_quant_pattern(torch.nn.functional.max_pool3d)
@register_quant_pattern(torch.nn.functional.relu)
@register_quant_pattern(torch.nn.functional.relu6)
@register_quant_pattern(torch.avg_pool1d)
@register_quant_pattern(torch._C._nn.avg_pool2d)
@register_quant_pattern(torch._C._nn.avg_pool3d)
@register_quant_pattern(torch.chunk)
@register_quant_pattern(torch.clamp)
@register_quant_pattern(torch.flatten)
@register_quant_pattern(torch.transpose)
@register_quant_pattern(torch.max)
@register_quant_pattern(torch.mean)
@register_quant_pattern(torch.min)
@register_quant_pattern(torch.repeat_interleave)
@register_quant_pattern(torch.sort)
@register_quant_pattern(torch.squeeze)
@register_quant_pattern(torch.stack)
@register_quant_pattern(torch.unsqueeze)
@register_quant_pattern(operator.getitem)
@register_quant_pattern(operator.floordiv)
@register_quant_pattern('chunk')
@register_quant_pattern('clamp')
@register_quant_pattern('contiguous')
@register_quant_pattern('detach')
@register_quant_pattern('detach_')
@register_quant_pattern('mean')
@register_quant_pattern('numel')
@register_quant_pattern('permute')
@register_quant_pattern('relu')
@register_quant_pattern('relu_')
@register_quant_pattern('repeat')
@register_quant_pattern('repeat_interleave')
@register_quant_pattern('reshape')
@register_quant_pattern('resize_')
@register_quant_pattern('shape')
@register_quant_pattern('size')
@register_quant_pattern('squeeze')
@register_quant_pattern('squeeze_')
@register_quant_pattern('transpose')
@register_quant_pattern('unsqueeze')
@register_quant_pattern('unsqueeze_')
@register_quant_pattern('view')
class CopyNode(QuantizeHandler):
    def convert(self, quantizer: QuantizerCls, node: Node, load_arg: Callable,
                debug: bool = False,
                convert_custom_config_dict: Dict[str, Any] = None) -> Node:
        return quantizer.quantized_graph.node_copy(node, load_arg(quantized=None))

# Default quantization handler, used for quantization of input and output
# of quantizable objects (e.g. modules and functionals)
class DefaultQuantizeHandler(QuantizeHandler):
    def convert(self, quantizer: QuantizerCls, node: Node, load_arg: Callable,
                debug: bool = False,
                convert_custom_config_dict: Dict[str, Any] = None) -> Node:
        assert self.all_node_args
        root_module = quantizer.modules['']
        return quantize_node(
            root_module,
            quantizer.quantized_graph,
            node, quantizer.activation_post_process_map[node.name])

class CustomModuleQuantizeHandler(QuantizeHandler):
    def convert(self, quantizer: QuantizerCls, node: Node, load_arg: Callable,
                debug: bool = False,
                convert_custom_config_dict: Dict[str, Any] = None) -> Node:
        """ Convert a float custom module to quantized custom module
        """
        assert node.op == 'call_module'
        assert convert_custom_config_dict is not None
        custom_module_class_mapping = convert_custom_config_dict.get("observed_to_quantized_custom_module_class", None)
        assert custom_module_class_mapping is not None
        qconfig = quantizer.qconfig_map[node.name]
        observed_custom_module = quantizer.modules[node.target]
        if activation_is_statically_quantized(qconfig):
            assert node.name in quantizer.activation_post_process_map
            observed_custom_module.activation_post_process = \
                quantizer.activation_post_process_map[node.name]
        quantized_custom_module_class = get_swapped_custom_module_class(
            observed_custom_module, custom_module_class_mapping, qconfig)
        quantized_custom_module = \
            quantized_custom_module_class.from_observed(observed_custom_module)
        parent_name, name = _parent_name(node.target)
        setattr(quantizer.modules[parent_name], name, quantized_custom_module)
        # hardcoded the qunatized input to be None (take whatever is in the environemnt),
        # we can extend this
        # if there is a need, e.g. get the indexes of quantized inputs from some
        # module attribute like module._QUANTIZED_INPUT_INDEXES
        return quantizer.quantized_graph.node_copy(node, load_arg(quantized=None))

class StandaloneModuleQuantizeHandler(QuantizeHandler):
    """ Converts an observed standalone module to quantized standalone module
    by calling convert_fx on the observed standalone module.
    """
    def convert(self, quantizer: QuantizerCls, node: Node, load_arg: Callable,
                debug: bool = False,
                convert_custom_config_dict: Dict[str, Any] = None) -> Node:
        assert node.op == 'call_module'
        qconfig = quantizer.qconfig_map[node.name]
        convert = torch.quantization.quantize_fx._convert_standalone_module_fx  # type: ignore
        observed_standalone_module = quantizer.modules[node.target]
        input_quantized_idxs = observed_standalone_module._standalone_module_input_quantized_idxs.tolist()
        quantized_standalone_module = convert(observed_standalone_module, debug=debug)
        parent_name, name = _parent_name(node.target)
        # update the modules dict
        setattr(quantizer.modules[parent_name], name, quantized_standalone_module)
        quantizer.modules[node.target] = quantized_standalone_module
        return quantizer.quantized_graph.node_copy(node, load_arg(quantized=input_quantized_idxs))<|MERGE_RESOLUTION|>--- conflicted
+++ resolved
@@ -32,12 +32,9 @@
     quantize_node,
     get_per_tensor_qparams,
     get_linear_prepack_op_for_dtype,
-<<<<<<< HEAD
-    create_qparam_nodes,
-=======
     get_qconv_prepack_op,
     get_qconv_op,
->>>>>>> cafd93e9
+    create_qparam_nodes,
 )
 
 from .quantization_types import QuantizerCls
@@ -330,25 +327,14 @@
                 assert activation_statically_quantized, \
                     "currently only static quantization is supported for conv"
                 # construct conv input
-<<<<<<< HEAD
-                conv_input = load_arg(quantized=True)(self.conv_node.args[0])
-                activation_post_process = quantizer.activation_post_process_map[self.conv_node.name]
-                scale, zero_point, _ = get_per_tensor_qparams(activation_post_process)
-
-                scale_node, zero_point_node = create_qparam_nodes(quantizer, self.conv_node.name, scale, zero_point)
-
-                qconv_args = (conv_input, packed_weight, scale_node, zero_point_node)
-                kwargs = load_arg(quantized=False)(self.conv_node.kwargs)
-                return quantizer.quantized_graph.create_node(
-                    'call_function', torch.ops.quantized.conv2d, qconv_args, kwargs)
-=======
                 if activation_statically_quantized:
                     qconv_op = get_qconv_op(self.conv, self.relu_node is not None)
                     conv_input = load_arg(quantized=True)(self.conv_node.args[0])
                     act_post_process_name = self.relu_node.name if self.relu_node else self.conv_node.name
                     activation_post_process = quantizer.activation_post_process_map[act_post_process_name]
                     scale, zero_point, _ = get_per_tensor_qparams(activation_post_process)
-                    qconv_args = (conv_input, packed_weight, scale, zero_point)
+                    scale_node, zero_point_node = create_qparam_nodes(quantizer, self.conv_node.name, scale, zero_point)
+                    qconv_args = (conv_input, packed_weight, scale_node, zero_point_node)
                     kwargs = load_arg(quantized=False)(self.conv_node.kwargs)
                     return quantizer.quantized_graph.create_node(
                         'call_function', qconv_op, qconv_args, kwargs)
@@ -356,7 +342,6 @@
                     # conv2d_dyanmic branch
                     raise Exception("Only static quant is supported for conv")
 
->>>>>>> cafd93e9
 
 # handle linear, maybe followed by relu
 @register_quant_pattern(torch.nn.Linear)
