import torch
from torch.fx.graph import (
    Node,
)
import torch.nn.quantized as nnq
import torch.nn.quantized.dynamic as nnqd
from torch.quantization import (
    default_affine_fixed_qparams_fake_quant,
    default_symmetric_fixed_qparams_fake_quant,
)

from ..quantization_mappings import (
    get_static_quant_module_class,
    get_dynamic_quant_module_class,
    get_quantized_operator,
)
from ..utils import (
    get_swapped_custom_module_class,
    activation_is_statically_quantized,
    weight_is_statically_quantized,
    weight_dtype,
    get_qconfig_dtypes,
)

from .pattern_utils import (
    register_quant_pattern,
    mark_input_output_not_observed,
)

from .utils import (
    _parent_name,
    quantize_node,
    get_per_tensor_qparams,
    get_linear_prepack_op_for_dtype,
    get_qconv_prepack_op,
    get_qconv_op,
    create_qparam_nodes,
)

from .quantization_types import QuantizerCls

from abc import ABC, abstractmethod
import operator
import warnings

from typing import Any, Callable, Dict

# -------------------------
# Pattern Registrations
# -------------------------

# 1. Post Training Static Quantization and Quantization Aware Training Patterns

# Base Pattern Handler
class QuantizeHandler(ABC):
    """ Base handler class for the quantizer patterns
    """
    def __init__(self, quantizer: QuantizerCls, node: Node):
        """ Records pattern information in __init__, which will be used
        in convert
        """
        # this is an indicator of whether all the inputs are Node or not
        # since some op might be quantized differently depending on whether
        # all inputs are tensors or not, e.g. add/mul
        self.num_node_args = len(node.args)
        self.all_node_args = True

    @abstractmethod
    def convert(self, quantizer: QuantizerCls, node: Node, load_arg: Callable,
                debug: bool = False,
                convert_custom_config_dict: Dict[str, Any] = None) -> Node:
        """ Convert the given node to a quantized node and insert
        it to the quantized graph
        """
        return NotImplemented

@register_quant_pattern(operator.add)
@register_quant_pattern(torch.add)
@register_quant_pattern((torch.nn.ReLU, operator.add))
@register_quant_pattern((torch.nn.ReLU, torch.add))
@register_quant_pattern((torch.nn.functional.relu, operator.add))
@register_quant_pattern((torch.nn.functional.relu, torch.add))
class Add(QuantizeHandler):
    def __init__(self, quantizer: QuantizerCls, node: Node):
        super().__init__(quantizer, node)
        self.relu_node = None
        if (node.op == 'call_function' and node.target is torch.nn.functional.relu) or \
           (node.op == 'call_module' and isinstance(quantizer.modules[node.target], torch.nn.ReLU)):
            self.relu_node = node
            node = node.args[0]  # type: ignore
        assert node.op == 'call_function' and node.target in [operator.add, torch.add]
        self.add_node = node
        self.num_node_args = len([a for a in self.add_node.args[:2] if isinstance(a, Node)])

    def convert(self, quantizer: QuantizerCls, node: Node, load_arg: Callable,
                debug: bool = False,
                convert_custom_config_dict: Dict[str, Any] = None) -> Node:
        if self.num_node_args == 1:
            # add scalar
            if self.relu_node is not None:
                op = torch.ops.quantized.add_relu
            else:
                op = torch.ops.quantized.add

            if isinstance(self.add_node.args[0], Node):
                quantized_index = 0
            else:
                quantized_index = 1

            return quantizer.quantized_graph.create_node(
                'call_function', op,
                load_arg(quantized=[quantized_index])(self.add_node.args), self.add_node.kwargs)
        else:
            activation_post_process = quantizer.activation_post_process_map[node.name]
            scale, zero_point = activation_post_process.calculate_qparams()
            scale = float(scale)
            zero_point = int(zero_point)

            scale_node, zero_point_node = create_qparam_nodes(quantizer, node.name, scale, zero_point)

            if self.relu_node is not None:
                op = torch.ops.quantized.add_relu
            else:
                op = torch.ops.quantized.add
            kwargs = {**self.add_node.kwargs, 'scale': scale_node, 'zero_point': zero_point_node}
            return quantizer.quantized_graph.create_node(
                'call_function', op, load_arg(quantized=True)(self.add_node.args), kwargs)

# TODO: merge with Add
@register_quant_pattern(operator.mul)
@register_quant_pattern(torch.mul)
@register_quant_pattern((torch.nn.ReLU, operator.mul))
@register_quant_pattern((torch.nn.ReLU, torch.mul))
@register_quant_pattern((torch.nn.functional.relu, operator.mul))
@register_quant_pattern((torch.nn.functional.relu, torch.mul))
class Mul(QuantizeHandler):
    def __init__(self, quantizer: QuantizerCls, node: Node):
        super().__init__(quantizer, node)
        self.relu_node = None
        if (node.op == 'call_function' and node.target is torch.nn.functional.relu) or \
           (node.op == 'call_module' and isinstance(quantizer.modules[node.target], torch.nn.ReLU)):
            self.relu_node = node
            node = node.args[0]  # type: ignore
        assert node.op == 'call_function' and node.target in [operator.mul, torch.mul]
        self.mul_node = node
        self.num_node_args = len([a for a in self.mul_node.args[:2] if isinstance(a, Node)])

    def convert(self, quantizer: QuantizerCls, node: Node, load_arg: Callable,
                debug: bool = False,
                convert_custom_config_dict: Dict[str, Any] = None) -> Node:
        if self.num_node_args == 1:
            # mul scalar
            if self.relu_node is not None:
                op = torch.ops.quantized.mul_relu
            else:
                op = torch.ops.quantized.mul

            if isinstance(self.mul_node.args[0], Node):
                quantized_index = 0
            else:
                quantized_index = 1

            return quantizer.quantized_graph.create_node(
                'call_function', op, load_arg(quantized=[quantized_index])(self.mul_node.args), self.mul_node.kwargs)
        else:
            activation_post_process = quantizer.activation_post_process_map[node.name]
            scale, zero_point = activation_post_process.calculate_qparams()
            scale = float(scale)
            zero_point = int(zero_point)

            scale_node, zero_point_node = create_qparam_nodes(quantizer, node.name, scale, zero_point)

            if self.relu_node is not None:
                op = torch.ops.quantized.mul_relu
            else:
                op = torch.ops.quantized.mul
            kwargs = {**self.mul_node.kwargs, 'scale': scale_node, 'zero_point': zero_point_node}
            return quantizer.quantized_graph.create_node('call_function', op, load_arg(quantized=True)(self.mul_node.args), kwargs)

@register_quant_pattern(torch.cat)
class Cat(QuantizeHandler):
    def convert(self, quantizer: QuantizerCls, node: Node, load_arg: Callable,
                debug: bool = False,
                convert_custom_config_dict: Dict[str, Any] = None) -> Node:
        if not self.all_node_args:
            return NotImplemented
        activation_post_process = quantizer.activation_post_process_map[node.name]
        scale, zero_point = activation_post_process.calculate_qparams()
        scale = float(scale)
        zero_point = int(zero_point)

        scale_node, zero_point_node = create_qparam_nodes(quantizer, node.name, scale, zero_point)

        kwargs = {**load_arg(quantized=False)(node.kwargs), 'scale': scale_node, 'zero_point': zero_point_node}
        return quantizer.quantized_graph.create_node(
            'call_function', torch.ops.quantized.cat, load_arg(quantized=[0])(node.args), kwargs)

# handle conv, maybe followed by relu
# NB: matching order is reversed, that is we match from the bottom of this list to the beginning
@register_quant_pattern(torch.nn.Conv1d)
@register_quant_pattern(torch.nn.Conv2d)
@register_quant_pattern(torch.nn.Conv3d)
@register_quant_pattern(torch.nn.functional.conv1d)
@register_quant_pattern(torch.nn.functional.conv2d)
@register_quant_pattern(torch.nn.functional.conv3d)
# TODO: add qat.Conv1d and qat.Conv3d
@register_quant_pattern(torch.nn.qat.Conv2d)
@register_quant_pattern(torch.nn.intrinsic.ConvReLU1d)
@register_quant_pattern(torch.nn.intrinsic.ConvReLU2d)
@register_quant_pattern(torch.nn.intrinsic.ConvReLU3d)
@register_quant_pattern(torch.nn.intrinsic.qat.ConvBn1d)
@register_quant_pattern(torch.nn.intrinsic.qat.ConvBn2d)
@register_quant_pattern(torch.nn.intrinsic.qat.ConvBnReLU1d)
@register_quant_pattern(torch.nn.intrinsic.qat.ConvBnReLU2d)
@register_quant_pattern(torch.nn.intrinsic.qat.ConvReLU2d)
@register_quant_pattern((torch.nn.functional.relu, torch.nn.functional.conv1d))
@register_quant_pattern((torch.nn.functional.relu, torch.nn.functional.conv2d))
@register_quant_pattern((torch.nn.functional.relu, torch.nn.functional.conv3d))
@register_quant_pattern((torch.nn.ReLU, torch.nn.functional.conv1d))
@register_quant_pattern((torch.nn.ReLU, torch.nn.functional.conv2d))
@register_quant_pattern((torch.nn.ReLU, torch.nn.functional.conv3d))
# just for error checks
@register_quant_pattern((torch.nn.ReLU, torch.nn.Conv2d))
@register_quant_pattern((torch.nn.functional.relu, torch.nn.Conv2d))
class ConvRelu(QuantizeHandler):
    def __init__(self, quantizer: QuantizerCls, node: Node):
        super().__init__(quantizer, node)
        self.relu_node = None
        if (node.op == 'call_function' and node.target is torch.nn.functional.relu) or \
           (node.op == 'call_module' and isinstance(quantizer.modules[node.target], torch.nn.ReLU)):
            self.relu_node = node
            node = node.args[0]  # type: ignore
        self.conv_node = node
        if node.op == "call_module":
            self.conv = quantizer.modules[self.conv_node.target]
        elif node.op == "call_function":
            self.conv = node.target

    def convert(self, quantizer: QuantizerCls, node: Node, load_arg: Callable,
                debug: bool = False,
                convert_custom_config_dict: Dict[str, Any] = None) -> Node:
        # Supported combinations are:
        # quant_type | activation (compute_type) | weight
        #  static       quint8                      qint8

        # tuple (activation_dtype, weight_dtype, compute_dtype)
        supported_dtypes = [
            (torch.quint8, torch.qint8, None),
        ]

        # TODO: debug option for conv module
        qconfig = quantizer.qconfig_map[node.name]
        dtypes = get_qconfig_dtypes(qconfig)
        # leave the op unquantized if the dtype combination is not supported
        if dtypes not in supported_dtypes:
            warnings.warn(
                "dtype combination: {} is not "
                "supported by Conv "
                "supported dtype combinations are: {}".format(dtypes, supported_dtypes))
            if self.relu_node:
                conv_out = quantizer.quantized_graph.node_copy(self.conv_node, load_arg(quantized=False))
                relu_args = [conv_out]
                relu_args.extend(load_arg(quantized=False)(self.relu_node.args[1:]))
                relu_kwargs = load_arg(quantized=False)(self.relu_node.kwargs)
                return quantizer.quantized_graph.create_node(
                    "call_function", torch.nn.functional.relu, tuple(relu_args), relu_kwargs)
            else:
                return quantizer.quantized_graph.node_copy(node, load_arg(quantized=False))

        activation_statically_quantized = activation_is_statically_quantized(qconfig)

        if self.conv_node.op == 'call_module':
            # note that relu should already be fused into conv module in the fusion step
            assert self.relu_node is None, 'conv module and relu fusion is not executed, ' \
                'please make sure to run fusion before prepare'
            if convert_custom_config_dict is None:
                convert_custom_config_dict = {}
            additional_static_quant_mapping = convert_custom_config_dict.get("static", {})
            # 1. attach activation post process to module
            self.conv.activation_post_process = quantizer.activation_post_process_map[node.name]
            # 2. select quantized class
            qconv_cls = get_static_quant_module_class(
                type(self.conv), additional_static_quant_mapping)
            quantized = qconv_cls.from_float(self.conv)
            parent_name, name = _parent_name(self.conv_node.target)
            setattr(quantizer.modules[parent_name], name, quantized)
            return quantizer.quantized_graph.create_node(
                'call_module',
                self.conv_node.target,
                (load_arg(quantized=True)(self.conv_node.args[0]),),
                {})
        else:  # call_function
            assert self.conv_node.op == "call_function"
            if debug:
                args = load_arg(quantized=[0, 1])(self.conv_node.args)
                args = load_arg(quantized=False)(self.conv_node.args)
                kwargs = load_arg(quantized=False)(self.conv_node.kwargs)
<<<<<<< HEAD
                conv_out = quantizer.quantized_graph.create_node(
                    'call_function', torch.nn.functional.conv2d, args, kwargs)
                root_module = quantizer.modules['']
                return quantize_node(
                    quantizer, conv_out, quantizer.activation_post_process_map[self.conv_node.name], self.conv_node, is_input=False)
=======
                op_out = quantizer.quantized_graph.create_node(
                    "call_function", self.conv, args, kwargs)
                if self.relu_node:
                    relu_args = [op_out]
                    relu_args.extend(load_arg(quantized=False)(self.relu_node.args[1:]))
                    relu_kwargs = load_arg(quantized=False)(self.relu_node.kwargs)
                    op_out = quantizer.quantized_graph.create_node(
                        "call_function", torch.nn.functional.relu, tuple(relu_args), relu_kwargs)

                if activation_statically_quantized:
                    root_module = quantizer.modules['']
                    act_post_process_name = self.relu_node.name if self.relu_node else self.conv_node.name
                    return quantize_node(
                        root_module, quantizer.quantized_graph, op_out,
                        quantizer.activation_post_process_map[act_post_process_name])
                else:
                    # output for dynamically quantized conv op is not quantized
                    return op_out
>>>>>>> 5582ffea
            else:
                assert len(self.conv_node.args) >= 7, \
                    "only conv2d calls with all arguments specified is supported right now in debug=False option"
                args = load_arg(quantized=[0, 1])(self.conv_node.args)
                # pack weight
                weight = load_arg(quantized=True)(self.conv_node.args[1])
                other_args = load_arg(quantized=False)(self.conv_node.args[2:])
                prepack_args = tuple([weight] + list(other_args))
                prepack_op = get_qconv_prepack_op(self.conv)
                packed_weight = quantizer.quantized_graph.create_node(
                    "call_function", prepack_op, prepack_args, {})
                assert activation_statically_quantized, \
                    "currently only static quantization is supported for conv"
                # construct conv input
                if activation_statically_quantized:
                    qconv_op = get_qconv_op(self.conv, self.relu_node is not None)
                    conv_input = load_arg(quantized=True)(self.conv_node.args[0])
                    act_post_process_name = self.relu_node.name if self.relu_node else self.conv_node.name
                    activation_post_process = quantizer.activation_post_process_map[act_post_process_name]
                    scale, zero_point, _ = get_per_tensor_qparams(activation_post_process)
                    scale_node, zero_point_node = create_qparam_nodes(quantizer, self.conv_node.name, scale, zero_point)
                    qconv_args = (conv_input, packed_weight, scale_node, zero_point_node)
                    kwargs = load_arg(quantized=False)(self.conv_node.kwargs)
                    return quantizer.quantized_graph.create_node(
                        'call_function', qconv_op, qconv_args, kwargs)
                else:
                    # conv2d_dyanmic branch
                    raise Exception("Only static quant is supported for conv")


# handle linear, maybe followed by relu
@register_quant_pattern(torch.nn.Linear)
@register_quant_pattern(torch.nn.functional.linear)
@register_quant_pattern(torch.nn.qat.Linear)
@register_quant_pattern(torch.nn.intrinsic.LinearReLU)
@register_quant_pattern(torch.nn.intrinsic.qat.LinearReLU)
@register_quant_pattern((torch.nn.functional.relu, torch.nn.functional.linear))
@register_quant_pattern((torch.nn.ReLU, torch.nn.functional.linear))
# for error checks
@register_quant_pattern((torch.nn.ReLU, torch.nn.Linear))
@register_quant_pattern((torch.nn.functional.relu, torch.nn.Linear))
class LinearReLUQuantizeHandler(QuantizeHandler):
    def __init__(self, quantizer: QuantizerCls, node: Node):
        super().__init__(quantizer, node)
        self.relu_node = None
        if (node.op == 'call_function' and node.target is torch.nn.functional.relu) or \
           (node.op == 'call_module' and isinstance(quantizer.modules[node.target], torch.nn.ReLU)):
            self.relu_node = node
            node = node.args[0]  # type: ignore
        self.linear_node = node
        if node.op == 'call_module':
            self.linear = quantizer.modules[self.linear_node.target]

    def convert(self, quantizer: QuantizerCls, node: Node, load_arg: Callable,
                debug: bool = False,
                convert_custom_config_dict: Dict[str, Any] = None) -> Node:
        # Supported combinations are:
        # quant_type | activation (compute_type) | weight
        #  static       quint8                      qint8
        #  dynamic      float32 (quint8)            qint8
        #  weight_only  float32                    float16
        # tuple (activation_dtype, weight_dtype, compute_dtype)
        supported_dtypes = [
            (torch.quint8, torch.qint8, None),
            (torch.float32, torch.qint8, torch.quint8),
            (torch.float16, torch.float16, None),
        ]
        qconfig = quantizer.qconfig_map[node.name]
        dtypes = get_qconfig_dtypes(qconfig)
        # leave the op unquantized if the dtype combination is not supported
        if dtypes not in supported_dtypes:
            warnings.warn(
                "dtype combination: {} is not "
                "supported by Linear "
                "supported dtype combinations are: {}".format(dtypes, supported_dtypes))
            return quantizer.quantized_graph.node_copy(node, load_arg(quantized=None))

        activation_statically_quantized = activation_is_statically_quantized(qconfig)
        # TODO: debug option for linear module
        if self.linear_node.op == 'call_module':
            # note that relu should already be fused into conv module in the fusion step
            assert self.relu_node is None, 'linear module and relu fusion is not executed, ' \
                'please make sure to run fusion before prepare'
            # 1. attach output activation post process to linear module
            if node.name in quantizer.activation_post_process_map:
                # this is the static quantization case
                output_activation_post_process = quantizer.activation_post_process_map[node.name]
            else:
                output_activation_post_process = None

            if output_activation_post_process:
                self.linear.activation_post_process = output_activation_post_process

            # 2. select corresponding quantized linear class for the float linear class
            if type(self.linear) in [torch.nn.Linear, torch.nn.qat.Linear]:
                qlinear = nnq.Linear if activation_statically_quantized else nnqd.Linear
            elif type(self.linear) in [torch.nn.intrinsic.LinearReLU, torch.nn.intrinsic.qat.LinearReLU]:
                assert activation_statically_quantized, \
                    'Only static quantization is supported for LinearReLU'
                qlinear = torch.nn.intrinsic.quantized.LinearReLU
            else:
                raise Exception("unhandled linear type:", type(self.linear))
            quantized = qlinear.from_float(self.linear)
            parent_name, name = _parent_name(self.linear_node.target)
            setattr(quantizer.modules[parent_name], name, quantized)
            # activation needs to be quantized for static quantization
            return quantizer.quantized_graph.create_node(
                'call_module',
                self.linear_node.target,
                (load_arg(quantized=activation_statically_quantized)(self.linear_node.args[0]),), {})
        else:  # call_function
            assert self.linear_node.op == 'call_function'
            if debug:
                quantized_input_idxs = []
                if activation_statically_quantized:
                    quantized_input_idxs.append(0)
                if weight_is_statically_quantized(qconfig):
                    quantized_input_idxs.append(1)
                args = load_arg(quantized=quantized_input_idxs)(self.linear_node.args)
                args = load_arg(quantized=False)(self.linear_node.args)
                kwargs = load_arg(quantized=False)(self.linear_node.kwargs)
                op_out = quantizer.quantized_graph.create_node(
                    "call_function", torch.nn.functional.linear, args, kwargs)
                if self.relu_node:
                    relu_args = [op_out]
                    relu_args.extend(load_arg(quantized=False)(self.relu_node.args[1:]))
                    relu_kwargs = load_arg(quantized=False)(self.relu_node.kwargs)
                    op_out = quantizer.quantized_graph.create_node(
                        "call_function", torch.nn.functional.relu, tuple(relu_args), relu_kwargs)

                if activation_statically_quantized:
                    # quantize output for statically quantized linear op
                    root_module = quantizer.modules['']
                    act_post_process_name = self.relu_node.name if self.relu_node else self.linear_node.name
                    act_post_process_node = self.relu_node if self.relu_node else self.linear_node
                    return quantize_node(
                        quantizer,
                        op_out,
                        quantizer.activation_post_process_map[act_post_process_name],
                        act_post_process_node,
                        is_input=False)
                else:
                    # output for dynamically quantized linear op is not quantized
                    return op_out
            else:  # non-debug option
                # linear args
                # (x, weight, bias, ...)
                weight_quantized = weight_is_statically_quantized(qconfig)
                linear_weight = load_arg(quantized=weight_quantized)(self.linear_node.args[1])

                # get other arguments
                kwargs = {**load_arg(quantized=False)(self.linear_node.kwargs)}
                # pack weight
                bias = None
                # all args after bias, including bias
                other_args = load_arg(quantized=False)(self.linear_node.args[2:])
                if len(self.linear_node.args) > 2:
                    bias = load_arg(quantized=False)(self.linear_node.args[2])
                    other_args = other_args[1:]  # remove the bias argument
                else:
                    assert 'bias' in kwargs, \
                        'expect bias provided as a keyword argument when it is not a positional argument'
                    bias = kwargs['bias']
                    kwargs.pop('bias')
                prepack_args = (linear_weight, bias)
                prepack_op = get_linear_prepack_op_for_dtype(weight_dtype(qconfig))
                packed_weight = quantizer.quantized_graph.create_node(
                    'call_function', prepack_op, prepack_args, {})
                # construct linear input
                if activation_statically_quantized:
                    qlinear_op = torch.ops.quantized.linear_relu if self.relu_node else torch.ops.quantized.linear
                    linear_input = load_arg(quantized=True)(self.linear_node.args[0])
                    act_post_process_name = self.relu_node.name if self.relu_node else self.linear_node.name
                    activation_post_process = \
                        quantizer.activation_post_process_map[act_post_process_name]
                    scale, zero_point, _ = get_per_tensor_qparams(activation_post_process)

                    scale_node, zero_point_node = create_qparam_nodes(quantizer, self.linear_node.name, scale, zero_point)

                    qlinear_args = (linear_input, packed_weight, scale_node, zero_point_node)
                    return quantizer.quantized_graph.create_node(
                        "call_function", qlinear_op, qlinear_args, kwargs)
                else:
                    linear_input = load_arg(quantized=False)(self.linear_node.args[0])
                    qlinear_args = (linear_input, packed_weight)  # type: ignore
                    op_out = quantizer.quantized_graph.create_node(
                        "call_function", torch.ops.quantized.linear_dynamic, qlinear_args, kwargs)
                    if self.relu_node:
                        op_out = quantizer.quantized_graph.create_node("call_function", torch.nn.functional.relu, (op_out,), {})
                    return op_out

@register_quant_pattern(torch.nn.BatchNorm2d)
@register_quant_pattern(torch.nn.BatchNorm3d)
@register_quant_pattern(torch.nn.intrinsic.BNReLU2d)
@register_quant_pattern(torch.nn.intrinsic.BNReLU3d)
class BatchNorm(QuantizeHandler):
    def __init__(self, quantizer: QuantizerCls, node: Node):
        super().__init__(quantizer, node)
        assert node.op == 'call_module'
        self.bn_node = node
        self.bn = quantizer.modules[self.bn_node.target]

    def convert(self, quantizer: QuantizerCls, node: Node, load_arg: Callable,
                debug: bool = False,
                convert_custom_config_dict: Dict[str, Any] = None) -> Node:
        if convert_custom_config_dict is None:
            convert_custom_config_dict = {}
        additional_static_quant_mapping = convert_custom_config_dict.get("static", {})
        # 1. attach activation post process to module
        self.bn.activation_post_process = quantizer.activation_post_process_map[node.name]
        qbn_cls = get_static_quant_module_class(type(self.bn), additional_static_quant_mapping)
        quantized = qbn_cls.from_float(self.bn)
        parent_name, name = _parent_name(self.bn_node.target)
        setattr(quantizer.modules[parent_name], name, quantized)
        return quantizer.quantized_graph.create_node(
            'call_module',
            self.bn_node.target,
            load_arg(quantized=[0])(self.bn_node.args),
            load_arg(quantized=False)(self.bn_node.kwargs))

@register_quant_pattern(torch.nn.Embedding)
@register_quant_pattern(torch.nn.EmbeddingBag)
@mark_input_output_not_observed()
class Embedding(QuantizeHandler):
    def __init__(self, quantizer: QuantizerCls, node: Node):
        super().__init__(quantizer, node)

    def convert(self, quantizer: QuantizerCls, node: Node, load_arg: Callable,
                debug: bool = False,
                convert_custom_config_dict: Dict[str, Any] = None) -> Node:
        # Supported combinations are:
        # quant_type  | activation | weight | activation_compute_type
        # weight_only |  float32   | quint8 | None
        # weight_only |  float32   | quint4x2 | None
        # tuple (activation_dtype, weight_dtype, compute_dtype)
        supported_dtypes = [
            (torch.float32, torch.quint8, None),
            (torch.float32, torch.quint4x2, None),
        ]
        assert node.op == 'call_module'
        emb_node = node
        qconfig = quantizer.qconfig_map[node.name]
        dtypes = get_qconfig_dtypes(qconfig)
        # leave the op unquantized if the dtype combination is not supported
        if dtypes not in supported_dtypes:
            warnings.warn(
                "dtype combination: {} is not "
                "supported by Embedding/EmbeddingBag, "
                "supported dtype combinations are: {}".format(dtypes, supported_dtypes))
            return quantizer.quantized_graph.node_copy(node, load_arg(quantized=None))

        emb = quantizer.modules[emb_node.target]
        qemb = get_static_quant_module_class(type(emb))
        quantized = qemb.from_float(emb)
        parent_name, name = _parent_name(emb_node.target)
        setattr(quantizer.modules[parent_name], name, quantized)
        return quantizer.quantized_graph.create_node(
            'call_module',
            emb_node.target,
            load_arg(quantized=False)(emb_node.args),
            load_arg(quantized=False)(emb_node.kwargs))

# TODO (maybe): merge with embedding quantize handler
@register_quant_pattern(torch.nn.GRUCell)
@register_quant_pattern(torch.nn.LSTMCell)
@register_quant_pattern(torch.nn.RNNCell)
@register_quant_pattern(torch.nn.LSTM)
@mark_input_output_not_observed()
class RNNDynamic(QuantizeHandler):
    def __init__(self, quantizer: QuantizerCls, node: Node):
        super().__init__(quantizer, node)

    def convert(self, quantizer: QuantizerCls, node: Node, load_arg: Callable,
                debug: bool = False,
                convert_custom_config_dict: Dict[str, Any] = None) -> Node:
        # Supported combinations are:
        # quant_type  | activation | weight | activation_compute_type
        # dynamic |  float32   | qint8 | quint8
        # dynamic |  float16   | float16 | None
        # tuple (activation_dtype, weight_dtype, compute_dtype)
        supported_dtypes = [
            (torch.float32, torch.qint8, torch.quint8),
            (torch.float16, torch.float16, None),
        ]
        assert node.op == 'call_module'
        qconfig = quantizer.qconfig_map[node.name]
        dtypes = get_qconfig_dtypes(qconfig)
        # leave the op unquantized if the dtype combination is not supported
        if dtypes not in supported_dtypes:
            warnings.warn(
                "dtype combination: {} is not "
                "supported by Embedding/EmbeddingBag, "
                "supported dtype combinations are: {}".format(dtypes, supported_dtypes))
            return quantizer.quantized_graph.node_copy(node, load_arg(quantized=None))

        module = quantizer.modules[node.target]
        qmodule_cls = get_dynamic_quant_module_class(type(module))
        qmodule = qmodule_cls.from_float(module)
        parent_name, name = _parent_name(node.target)
        setattr(quantizer.modules[parent_name], name, qmodule)
        return quantizer.quantized_graph.create_node(
            'call_module',
            node.target,
            load_arg(quantized=False)(node.args),
            load_arg(quantized=False)(node.kwargs))

ARGS_TO_SKIP = {
    torch._ops.ops.quantized.hardswish: ['inplace'],
    torch._ops.ops.quantized.instance_norm:
    ['running_mean', 'running_var', 'use_input_stats', 'momentum'],
}
@register_quant_pattern(torch.nn.ConvTranspose1d)
@register_quant_pattern(torch.nn.ConvTranspose2d)
@register_quant_pattern(torch.nn.ELU)
@register_quant_pattern(torch.nn.LeakyReLU)
@register_quant_pattern(torch.nn.Hardswish)
@register_quant_pattern(torch.nn.InstanceNorm1d)
@register_quant_pattern(torch.nn.InstanceNorm2d)
@register_quant_pattern(torch.nn.InstanceNorm3d)
@register_quant_pattern(torch.nn.LayerNorm)
@register_quant_pattern(torch.nn.functional.hardswish)
@register_quant_pattern(torch.nn.functional.instance_norm)
@register_quant_pattern(torch.nn.functional.layer_norm)
@register_quant_pattern(torch.nn.functional.leaky_relu)
class DefaultNode(QuantizeHandler):
    ''' Common quantized op, first input and first output will be quantized
    '''
    def convert(self, quantizer: QuantizerCls, node: Node, load_arg: Callable,
                debug: bool = False,
                convert_custom_config_dict: Dict[str, Any] = None) -> Node:
        if not self.all_node_args:
            return NotImplemented
        assert node.op in ['call_module', 'call_function'], 'Only call_module and ' + \
            'call_function are handled in DefaultNode'
        if convert_custom_config_dict is None:
            convert_custom_config_dict = {}
        additional_static_quant_mapping = convert_custom_config_dict.get("static", {})
        activation_post_process = quantizer.activation_post_process_map[node.name]
        if node.op == 'call_module':
            module = quantizer.modules[node.target]
            module.activation_post_process = activation_post_process
            quantized_module_cls = get_static_quant_module_class(
                type(module), additional_static_quant_mapping)
            quantized_module = quantized_module_cls.from_float(module)
            parent_name, name = _parent_name(node.target)
            setattr(quantizer.modules[parent_name], name, quantized_module)
            return quantizer.quantized_graph.create_node(
                'call_module',
                node.target,
                load_arg(quantized=[0])(node.args),
                load_arg(quantized=False)(node.kwargs))
        else:
            assert node.op == "call_function"
            # call_function
            scale, zero_point = activation_post_process.calculate_qparams()
            scale = float(scale)
            zero_point = int(zero_point)

            scale_node, zero_point_node = create_qparam_nodes(quantizer, node.name, scale, zero_point)

            assert not isinstance(node.target, str), "Expecting node.target for "
            "call_function to be a function instead of a string"
            quantized_op = get_quantized_operator(node.target)
            args = load_arg(quantized=[0])(node.args)
            kwargs = {**load_arg(quantized=False)(node.kwargs), "output_scale": scale_node, "output_zero_point": zero_point_node}
            if quantized_op in ARGS_TO_SKIP:
                args_to_skip = ARGS_TO_SKIP[quantized_op]
                for arg in args_to_skip:
                    if arg in kwargs:
                        kwargs.pop(arg)
            return quantizer.quantized_graph.create_node(
                "call_function", quantized_op, args, kwargs)

# TODO: elu is using scale/zero_point instead of output_scale, output_zero_point
@register_quant_pattern(torch.nn.functional.elu)
class ELU(QuantizeHandler):
    def convert(self, quantizer: QuantizerCls, node: Node, load_arg: Callable,
                debug: bool = False,
                convert_custom_config_dict: Dict[str, Any] = None) -> Node:
        activation_post_process = quantizer.activation_post_process_map[node.name]
        scale, zero_point = activation_post_process.calculate_qparams()
        scale = float(scale)
        zero_point = int(zero_point)

        scale_node, zero_point_node = create_qparam_nodes(quantizer, node.name, scale, zero_point)

        quantized_op = get_quantized_operator(node.target)
        args = load_arg(quantized=[0])(node.args)
        kwargs = {**load_arg(quantized=False)(node.kwargs), 'output_scale': scale_node, 'output_zero_point': zero_point_node}
        kwargs.pop('inplace')
        return quantizer.quantized_graph.create_node(
            'call_function', quantized_op, args, kwargs)

@register_quant_pattern(torch.nn.Hardsigmoid, default_affine_fixed_qparams_fake_quant)
@register_quant_pattern(torch.nn.functional.hardsigmoid, default_affine_fixed_qparams_fake_quant)
@register_quant_pattern('hardsigmoid', default_affine_fixed_qparams_fake_quant)
@register_quant_pattern('hardsigmoid_', default_affine_fixed_qparams_fake_quant)
@register_quant_pattern(torch.nn.Sigmoid, default_affine_fixed_qparams_fake_quant)
@register_quant_pattern(torch.sigmoid, default_affine_fixed_qparams_fake_quant)
@register_quant_pattern('sigmoid', default_affine_fixed_qparams_fake_quant)
@register_quant_pattern('sigmoid_', default_affine_fixed_qparams_fake_quant)
@register_quant_pattern(torch.nn.Tanh, default_symmetric_fixed_qparams_fake_quant)
@register_quant_pattern(torch.tanh, default_symmetric_fixed_qparams_fake_quant)
@register_quant_pattern('tanh', default_symmetric_fixed_qparams_fake_quant)
@register_quant_pattern('tanh_', default_symmetric_fixed_qparams_fake_quant)
class FixedQParamsOpQuantizeHandler(QuantizeHandler):
    def convert(self, quantizer: QuantizerCls, node: Node, load_arg: Callable,
                debug: bool = False,
                convert_custom_config_dict: Dict[str, Any] = None) -> Node:
        return quantizer.quantized_graph.node_copy(node, load_arg(quantized=None))

# these ops have quantized equivalents that do not need any extra information
@register_quant_pattern(torch.nn.AdaptiveAvgPool1d)
@register_quant_pattern(torch.nn.AdaptiveAvgPool2d)
@register_quant_pattern(torch.nn.AdaptiveAvgPool3d)
@register_quant_pattern(torch.nn.AvgPool1d)
@register_quant_pattern(torch.nn.AvgPool2d)
@register_quant_pattern(torch.nn.AvgPool3d)
@register_quant_pattern(torch.nn.Dropout)
@register_quant_pattern(torch.nn.Hardtanh)
@register_quant_pattern(torch.nn.MaxPool1d)
@register_quant_pattern(torch.nn.MaxPool2d)
@register_quant_pattern(torch.nn.MaxPool3d)
@register_quant_pattern(torch.nn.ReLU)
@register_quant_pattern(torch.nn.ReLU6)
@register_quant_pattern(torch.adaptive_avg_pool1d)
@register_quant_pattern(torch.nn.functional.adaptive_avg_pool2d)
@register_quant_pattern(torch.nn.functional.adaptive_avg_pool3d)
@register_quant_pattern(torch.nn.functional.dropout)
@register_quant_pattern(torch.nn.functional.hardtanh)
@register_quant_pattern(torch.nn.functional.hardtanh_)
@register_quant_pattern(torch.nn.functional.interpolate)
@register_quant_pattern(torch.nn.functional.max_pool1d)
@register_quant_pattern(torch.nn.functional.max_pool2d)
@register_quant_pattern(torch.nn.functional.max_pool3d)
@register_quant_pattern(torch.nn.functional.relu)
@register_quant_pattern(torch.nn.functional.relu6)
@register_quant_pattern(torch.avg_pool1d)
@register_quant_pattern(torch._C._nn.avg_pool2d)
@register_quant_pattern(torch._C._nn.avg_pool3d)
@register_quant_pattern(torch.chunk)
@register_quant_pattern(torch.clamp)
@register_quant_pattern(torch.flatten)
@register_quant_pattern(torch.transpose)
@register_quant_pattern(torch.max)
@register_quant_pattern(torch.mean)
@register_quant_pattern(torch.min)
@register_quant_pattern(torch.repeat_interleave)
@register_quant_pattern(torch.sort)
@register_quant_pattern(torch.squeeze)
@register_quant_pattern(torch.stack)
@register_quant_pattern(torch.unsqueeze)
@register_quant_pattern(operator.getitem)
@register_quant_pattern(operator.floordiv)
@register_quant_pattern('chunk')
@register_quant_pattern('clamp')
@register_quant_pattern('contiguous')
@register_quant_pattern('detach')
@register_quant_pattern('detach_')
@register_quant_pattern('mean')
@register_quant_pattern('numel')
@register_quant_pattern('permute')
@register_quant_pattern('relu')
@register_quant_pattern('relu_')
@register_quant_pattern('repeat')
@register_quant_pattern('repeat_interleave')
@register_quant_pattern('reshape')
@register_quant_pattern('resize_')
@register_quant_pattern('shape')
@register_quant_pattern('size')
@register_quant_pattern('squeeze')
@register_quant_pattern('squeeze_')
@register_quant_pattern('transpose')
@register_quant_pattern('unsqueeze')
@register_quant_pattern('unsqueeze_')
@register_quant_pattern('view')
class CopyNode(QuantizeHandler):
    def convert(self, quantizer: QuantizerCls, node: Node, load_arg: Callable,
                debug: bool = False,
                convert_custom_config_dict: Dict[str, Any] = None) -> Node:
        return quantizer.quantized_graph.node_copy(node, load_arg(quantized=None))

# Default quantization handler, used for quantization of input and output
# of quantizable objects (e.g. modules and functionals)
class DefaultQuantizeHandler(QuantizeHandler):
    def convert(self, quantizer: QuantizerCls, node: Node, load_arg: Callable,
                debug: bool = False,
                convert_custom_config_dict: Dict[str, Any] = None) -> Node:
        assert self.all_node_args
        root_module = quantizer.modules['']
        return quantize_node(
            quantizer,
            node, quantizer.activation_post_process_map[node.name], node, is_input=False)

class CustomModuleQuantizeHandler(QuantizeHandler):
    def convert(self, quantizer: QuantizerCls, node: Node, load_arg: Callable,
                debug: bool = False,
                convert_custom_config_dict: Dict[str, Any] = None) -> Node:
        """ Convert a float custom module to quantized custom module
        """
        assert node.op == 'call_module'
        assert convert_custom_config_dict is not None
        custom_module_class_mapping = convert_custom_config_dict.get("observed_to_quantized_custom_module_class", None)
        assert custom_module_class_mapping is not None
        qconfig = quantizer.qconfig_map[node.name]
        observed_custom_module = quantizer.modules[node.target]
        if activation_is_statically_quantized(qconfig):
            assert node.name in quantizer.activation_post_process_map
            observed_custom_module.activation_post_process = \
                quantizer.activation_post_process_map[node.name]
        quantized_custom_module_class = get_swapped_custom_module_class(
            observed_custom_module, custom_module_class_mapping, qconfig)
        quantized_custom_module = \
            quantized_custom_module_class.from_observed(observed_custom_module)
        parent_name, name = _parent_name(node.target)
        setattr(quantizer.modules[parent_name], name, quantized_custom_module)
        # hardcoded the qunatized input to be None (take whatever is in the environemnt),
        # we can extend this
        # if there is a need, e.g. get the indexes of quantized inputs from some
        # module attribute like module._QUANTIZED_INPUT_INDEXES
        return quantizer.quantized_graph.node_copy(node, load_arg(quantized=None))

class StandaloneModuleQuantizeHandler(QuantizeHandler):
    """ Converts an observed standalone module to quantized standalone module
    by calling convert_fx on the observed standalone module.
    """
    def convert(self, quantizer: QuantizerCls, node: Node, load_arg: Callable,
                debug: bool = False,
                convert_custom_config_dict: Dict[str, Any] = None) -> Node:
        assert node.op == 'call_module'
        qconfig = quantizer.qconfig_map[node.name]
        convert = torch.quantization.quantize_fx._convert_standalone_module_fx  # type: ignore
        observed_standalone_module = quantizer.modules[node.target]
        input_quantized_idxs = observed_standalone_module._standalone_module_input_quantized_idxs.tolist()
        quantized_standalone_module = convert(observed_standalone_module, debug=debug)
        parent_name, name = _parent_name(node.target)
        # update the modules dict
        setattr(quantizer.modules[parent_name], name, quantized_standalone_module)
        quantizer.modules[node.target] = quantized_standalone_module
        return quantizer.quantized_graph.node_copy(node, load_arg(quantized=input_quantized_idxs))<|MERGE_RESOLUTION|>--- conflicted
+++ resolved
@@ -295,13 +295,6 @@
                 args = load_arg(quantized=[0, 1])(self.conv_node.args)
                 args = load_arg(quantized=False)(self.conv_node.args)
                 kwargs = load_arg(quantized=False)(self.conv_node.kwargs)
-<<<<<<< HEAD
-                conv_out = quantizer.quantized_graph.create_node(
-                    'call_function', torch.nn.functional.conv2d, args, kwargs)
-                root_module = quantizer.modules['']
-                return quantize_node(
-                    quantizer, conv_out, quantizer.activation_post_process_map[self.conv_node.name], self.conv_node, is_input=False)
-=======
                 op_out = quantizer.quantized_graph.create_node(
                     "call_function", self.conv, args, kwargs)
                 if self.relu_node:
@@ -314,13 +307,12 @@
                 if activation_statically_quantized:
                     root_module = quantizer.modules['']
                     act_post_process_name = self.relu_node.name if self.relu_node else self.conv_node.name
+                    act_post_process_node = self.relu_node if self.relu_node else self.conv_node
                     return quantize_node(
-                        root_module, quantizer.quantized_graph, op_out,
-                        quantizer.activation_post_process_map[act_post_process_name])
+                        quantizer, op_out, quantizer.activation_post_process_map[act_post_process_name], act_post_process_node, is_input=False)
                 else:
                     # output for dynamically quantized conv op is not quantized
                     return op_out
->>>>>>> 5582ffea
             else:
                 assert len(self.conv_node.args) >= 7, \
                     "only conv2d calls with all arguments specified is supported right now in debug=False option"
