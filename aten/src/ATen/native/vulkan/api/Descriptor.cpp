--- conflicted
+++ resolved
@@ -157,16 +157,12 @@
 Descriptor::Set& Descriptor::Set::bind(
     const uint32_t binding,
     const VkDescriptorType type,
-<<<<<<< HEAD
     const Resource::Buffer::Object& buffer) {
-=======
-    const Resource::Buffer& buffer) {
   TORCH_INTERNAL_ASSERT_DEBUG_ONLY(
       device_,
       "Invalid Vulkan device! "
       "Potential reason: This descriptor set is moved from.");
 
->>>>>>> 4bddc801
   update(Stream{
       binding,
       type,
@@ -185,16 +181,12 @@
 Descriptor::Set& Descriptor::Set::bind(
     const uint32_t binding,
     const VkDescriptorType type,
-<<<<<<< HEAD
     const Resource::Image::Object& image) {
-=======
-    const Resource::Image& image) {
   TORCH_INTERNAL_ASSERT_DEBUG_ONLY(
       device_,
       "Invalid Vulkan device! "
       "Potential reason: This descriptor set is moved from.");
 
->>>>>>> 4bddc801
   update(Stream{
       binding,
       type,
