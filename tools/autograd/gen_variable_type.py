# Generates VariableType.h/cpp
#
# VariableType is a subclass of at::Type that provides the binding code
# necessary to provide a differentiable version of ATen operators. There are a
# number of different things we could mean:
#
#   - Given a non-differentiable forward implementation, we might
#     directly associate it with a backward implementation to make
#     it differentiable.  This is the common case.
#
#   - Some functions don't need a backwards implementation, because
#     backpropagation will never propagate beyond them.  There are a
#     number of different reasons why this may be the case:
#
#       - The function has no differentiable inputs
#       - The function's output is not differentiable
#       - The function has no data dependency on its input
#
#   - Some function don't need a backwards implementation because they
#     are implemented as a composition of other (differentiable) ATen
#     functions.  These are dispatched directly to the Type superclass,
#     which will in turn dispatch back to VariableType for its
#     differentiable subcomponents.
#

from .utils import CodeTemplate, nested_dict, write
from .gen_autograd import VIEW_FUNCTIONS, VIEW_FUNCTIONS_WITH_METADATA_CHANGE, \
    MULTI_OUTPUT_SAFE_FUNCTIONS, RETURNS_VIEWS_OF_INPUT
from .gen_autograd_functions import uses_single_grad

# Note [Manual Backend kernels]
# For these ops, we want to manually register to dispatch key Backend and
# skip codegen-ed registeration to all keys before Backend.
# For codegen this means:
#   - op set below must match ops with manual_kernel_registration=True in native_functions.yaml
#     where we skip codegen backend kernels
#   - all ops below are part of MANUAL_AUTOGRAD to skip codegen Autograd kernel registration
#   - all ops below are part of MANUAL_TRACER to skip codegen Tracer kernel registration
# Note: we still register to dispatch key Profiler for these ops, keeping it untouched for now.
# You can find the manual registration in torch/csrc/autograd/VariableTypeManual.cpp
MANUAL_BACKEND = set([
    'options', 'data', 'set_data', 'is_leaf', 'output_nr', '_version', 'retain_grad',
    '_backward', 'requires_grad_',
])

# For these ops we want to skip the codegen-ed registration to both Autograd and Tracer keys.
# You can find the manual registration in torch/csrc/autograd/VariableTypeManual.cpp
MANUAL_AUTOGRAD_AND_TRACER = set([
    'resize_', 'resize_as_', 'detach', 'detach_', 'copy_',
])

# Currently MANUAL_AUTOGRAD and MANUAL_TRACER share the same set of ops:
#   union(MANUAL_BACKEND, MANUAL_AUTOGRAD_AND_TRACER)
# You can find the manual registration in torch/csrc/autograd/VariableTypeManual.cpp
MANUAL_AUTOGRAD = MANUAL_TRACER = MANUAL_BACKEND | MANUAL_AUTOGRAD_AND_TRACER

# We don't set or modify grad_fn on these methods. Generally, they return
# tensors that have requires_grad=False. In-place functions listed here will
# not examine or modify requires_grad or grad_fn.
DONT_REQUIRE_DERIVATIVE = {
    # These only depend on the input Tensor's shape and device, not the data
    'ones_like', 'zeros_like', 'rand_like', 'randn_like',
    # These are only implemented on integral types
    '__and__', '__iand__', '__ilshift__', '__ior__', '__irshift__', '__ixor__',
    '__lshift__', '__or__', '__rshift__', '__xor__',
    # These work on integral data types, and hence don't require derivative
    '_sobol_engine_draw', '_sobol_engine_ff', '_sobol_engine_scramble_',
    '_sobol_engine_initialize_state_',
    # This is an unsafe method that is meant to be out of reach of autograd.
    '_coalesced_',
    # Quantize functions should not record gradients
    'quantize_per_tensor', 'quantize_per_channel',
    # Functions that return integers should not have output that require gradients
    'argmax', 'argmin', 'argsort', 'searchsorted',
    'bucketize',
    # Functions that return booleans are not differentiable
    'isnan', 'isposinf', 'isneginf', 'isinf'
    # Functions return none are not differentiable
    'record_stream',
}

# The C -> R functions at the time of adding this are still being audited and tested
# but will not error out.
# C -> C, R -> C functions for which backward is correctly implemented and tested
GRADIENT_IMPLEMENTED_FOR_COMPLEX = {
    't', 'view', 'reshape', 'reshape_as', 'view_as', 'roll', 'clone',
    'repeat', 'expand', 'flip', 'fliplr', 'flipud', 'rot90', 'transpose',
    'permute', 'squeeze', 'unsqueeze', 'resize', 'resize_as', 'tril', 'triu',
    'chunk', 'split', 'split_with_sizes', 'repeat', 'expand', 'zero_', 'eq_',
    'ne_', 'add', '__radd__', 'sum', '_conj', 'sin', 'cos', 'mul', 'sinh',
    'cosh', '__rmul__', 'sgn', 'asin', 'acos', 'sub', 'div', 'cat', 'view_as_complex',
    'neg', 'complex', 'select', '_s_where', 'as_strided', 'slice', 'constant_pad_nd',
    'unbind', 'split', 'split_with_sizes', 'unsafe_split', 'split_with_sizes_backward',
    'dot', 'vdot', 'cholesky', 'triangular_solve', 'mm', '_unsafe_view', 'mv', 'ger',
    'bmm', 'diagonal', 'alias', 'atan', 'log', 'log10', 'log1p', 'log2', 'reciprocal',
    'tan', 'pow', 'rsqrt', 'tanh', 'tanh_backward', 'asinh', 'acosh', 'take', 'fill_',
<<<<<<< HEAD
    'exp', 'nonzero', '_fft_c2c', '_fft_r2c',
=======
    'exp', 'nonzero', 'mean'
>>>>>>> 0e93902f
}

# Some operators invalidate the grad_accumulator. Let's reset it.
RESET_GRAD_ACCUMULATOR = {
    'set', 'resize'
}

# NOTE [ Invariant: TensorImpl and Storage Pointer Equality ]
#
# When a function modifies its input tensors (via inplace or out-variants),
# it should never change the the input tensors' underlying c10::TensorImpl pointers
# or c10::Storage pointers.
#
# The following code templates implement the checks for this invariant:
SAVE_TENSOR_STORAGE = CodeTemplate("""\
c10::optional<Storage> ${tensor_name}_storage_saved =
  ${tensor_name}.has_storage() ? c10::optional<Storage>(${tensor_name}.storage()) : c10::nullopt;
""")

ENFORCE_SAME_TENSOR_STORAGE = CodeTemplate("""\
if (${tensor_name}_storage_saved.has_value())
  AT_ASSERT(${tensor_name}_storage_saved.value().is_alias_of(${tensor_name}.storage()));
""")

SAVE_TENSORLIST_STORAGE = CodeTemplate("""\
std::vector<c10::optional<Storage>> ${tensorlist_name}_storage_saved(${tensorlist_name}.size());
for (const Tensor& tensor : ${tensorlist_name})
  ${tensorlist_name}_storage_saved.push_back(
    tensor.has_storage() ? c10::optional<Storage>(tensor.storage()) : c10::nullopt);
""")

ENFORCE_SAME_TENSORLIST_STORAGE = CodeTemplate("""\
for (size_t i=0; i<${tensorlist_name}.size(); i++) {
  if (${tensorlist_name}_storage_saved[i].has_value())
    AT_ASSERT(${tensorlist_name}_storage_saved[i].value().is_alias_of(${tensorlist_name}[i].storage()));
}
""")

SAVE_TENSOR_IMPL = CodeTemplate("""\
c10::intrusive_ptr<TensorImpl> ${tensor_name}_impl_saved;
if (${tensor_name}.defined()) ${tensor_name}_impl_saved = ${tensor_name}.getIntrusivePtr();
""")

ENFORCE_SAME_TENSOR_IMPL = CodeTemplate("""\
if (${tensor_name}_impl_saved) AT_ASSERT(${tensor_name}_impl_saved == ${tensor_name}.getIntrusivePtr());
""")

SAVE_TENSORLIST_IMPL = CodeTemplate("""\
std::vector<c10::intrusive_ptr<TensorImpl>> ${tensorlist_name}_impl_saved(${tensorlist_name}.size());
for (size_t i=0; i<${tensorlist_name}.size(); i++)
  if (${tensorlist_name}[i].defined()) ${tensorlist_name}_impl_saved[i] = ${tensorlist_name}[i].getIntrusivePtr();
""")

ENFORCE_SAME_TENSORLIST_IMPL = CodeTemplate("""\
for (size_t i=0; i<${tensorlist_name}.size(); i++) {
  if (${tensorlist_name}_impl_saved[i])
    AT_ASSERT(${tensorlist_name}_impl_saved[i] == ${tensorlist_name}[i].getIntrusivePtr());
}
""")

# The following list contains functions that we don't enforce the invariant on.
DONT_ENFORCE_SAME_TENSOR_IMPL_OR_STORAGE = {
    # These functions are expected to change impl or storage of input tensors
    'set_', '_cudnn_rnn_flatten_weight',
}
# END CHECKS FOR [ Invariant: TensorImpl and Storage Pointer Equality ]

METHOD_DECLARATION = CodeTemplate("""\
${return_type} ${type_wrapper_name}(${formals}) ;
""")

METHOD_DEFINITION = CodeTemplate("""\
${return_type} ${type_wrapper_name}(${formals}) {
  ${type_definition_body}
}
""")

# NOTE[UnboxedOnly] Many of our codegen templates currently exist twice, once
# in an _UNBOXEDONLY_ variant and once without _UNBOXEDONLY_. This is because
# ops that are `use_c10_dispatcher: full` need different c++ code than ops
# that aren't `use_c10_dispatcher: full` yet. The _UNBOXEDONLY_ variants
# are for ops that aren't `use_c10_dispatcher: full` yet and those code templates
# can be deleted once all ops are `use_c10_dispatcher: full`.
# If you update one of the templates, you likely also have to update the other.

# See NOTE[UnboxedOnly]
UNBOXEDONLY_WRAPPER_REGISTRATION = CodeTemplate("""\
m.impl_UNBOXED("${unqual_operator_name_with_overload}", &${class_type}::${type_wrapper_name});
""")

WRAPPER_REGISTRATION = CodeTemplate("""\
m.impl("${unqual_operator_name_with_overload}",
       TORCH_FN(${class_type}::${type_wrapper_name})
);
""")

UNPACK_TENSOR = CodeTemplate("""\
auto${ref} ${arg_name}_ = unpack${suffix}(${arg_name}, "${arg_name}", ${arg_pos});""")

LEGACY_WRAP_OPTIONS = CodeTemplate("""\
auto ${arg_name}_ = TensorOptions(${arg_name});""")

DECLARE_GRAD_FN = CodeTemplate("""\
std::shared_ptr<${op}> grad_fn;
""")

SETUP_DERIVATIVE = CodeTemplate("""\
if (compute_requires_grad( ${args_with_derivatives} )) {
  ${setup}
}
""")

ASSIGN_GRAD_FN = CodeTemplate("""\
grad_fn = std::shared_ptr<${op}>(new ${op}(${op_ctor}), deleteNode);
grad_fn->set_next_edges(collect_next_edges( ${args_with_derivatives} ));
""")

CALL_DISPATCH_VIA_NAMESPACE = CodeTemplate("""\
at::${api_name}(${unpacked_args})""")

CALL_DISPATCH_VIA_METHOD = CodeTemplate("""\
${var}.${api_name}(${unpacked_method_args})""")

# If the non-variable operation has return values, we use the `tmp` variable to hold the
# values temporarily and pass the values to the return variables outside of the
# `at::AutoNonVariableTypeMode` guard block.
DISPATCH_TO_NON_VAR_TYPE_WITH_TMP_RETURN_VALUES = CodeTemplate("""\
auto tmp = ([&]() {
  at::AutoNonVariableTypeMode non_var_type_mode(true);
  return ${base_type_call};
})();
""")

ASSIGN_RETURN_VALUE = CodeTemplate("""\
${return_values} = ${rhs_value};
""")

ARRAYREF_TO_VEC = CodeTemplate("""\
auto ${vec} = ${arg}.vec();
""")

OPTIONAL_TO_VAL = CodeTemplate("""\
auto ${val} = ${arg}.value_or(${default});
""")

SETUP_REPLAY_VIEW_IF_NOT_SUPPORT_AS_STRIDED_OR_VIEW_WITH_METADATA_CHANGE = CodeTemplate("""\
c10::optional<std::function<at::Tensor(const at::Tensor&)>> func=c10::nullopt;
if (${is_view_with_metadata_change} || !self.unsafeGetTensorImpl()->support_as_strided()) {
  ${replay_view_func}
}
""")

REPLAY_VIEW_LAMBDA_FUNC = CodeTemplate("""\
func = [=](const at::Tensor& ${input_base}) {
  return ${replay_view_call};
};
""")

DISPATCH_TO_NON_VAR_TYPE_WITHOUT_RETURN_VALUES = CodeTemplate("""\
{
  at::AutoNonVariableTypeMode non_var_type_mode(true);
  ${base_type_call};
}
""")

SET_HISTORY = CodeTemplate("""\
if (grad_fn) {
    ${fn}_history(${differentiable_outputs}, grad_fn);
}
""")

CONDITIONAL = CodeTemplate("""\
if (${cond}) {
  ${statements}
}
""")

RUN_ONLY_IN_DEBUG_MODE = CodeTemplate("""\
#ifndef NDEBUG
${statements}
#endif
""")

FACTORY_FUNCTION_NAMES = None

# TODO The maybe_unwrap_optional_tensors is only needed because our at::native::xxx functions
# still take "Tensor" instead of "optional<Tensor>", so we need CPUType, TypeDefault, ...
# to do the same. Once at::native::xxx are converted, we can remove use_optional_tensor
# and use the use_optional_tensor=True behavior always.
def maybe_unwrap_optional_tensors(option, formals, args):
    assert len(formals) == len(args), \
        "Assert we didn't screw up with method_args removing self but forgetting to remove it from formals"
    if option['use_c10_dispatcher'] in ['full', 'hacky_wrapper_for_legacy_signatures']:
        def maybe_unwrap_optional_tensor(formal, arg):
            if formal['dynamic_type'] == 'Tensor' and formal['is_nullable']:
                return "{}.has_value() ? *{} : at::Tensor()".format(arg, arg)
            else:
                return arg
        return [maybe_unwrap_optional_tensor(formal, arg) for (formal, arg) in zip(formals, args)]
    else:
        assert option['use_c10_dispatcher'] == 'with_codegenerated_unboxing_wrapper'
        return args


def find_factory_functions(declarations):
    global FACTORY_FUNCTION_NAMES
    FACTORY_FUNCTION_NAMES = set()

    for declaration in declarations:
        if declaration['is_factory_method']:
            FACTORY_FUNCTION_NAMES.add(declaration['api_name'])


# Methods shared by TraceType and VariableType to handle return variable declaration, tie and tuple.
def format_return_variables(declaration):
    name = declaration['name']
    arguments = declaration['arguments']
    inplace = declaration['inplace']
    is_out_fn = name.endswith('_out')
    modifies_arguments = inplace or is_out_fn

    def declare_returned_variables():
        if modifies_arguments:
            return ''
        if len(declaration['returns']) == 1:
            return ''
        # TODO: this will be ugly
        names = [ret['type'] + ' ' + ret['name'] + ';' for ret in declaration['returns']]
        return '\n'.join(names)

    def tie_return_values():
        if len(declaration['returns']) == 1:
            return 'auto {}'.format(declaration['returns'][0]['name'])
        names = [ret['name'] for ret in declaration['returns']]
        return 'std::tie({})'.format(', '.join(names))

    def get_return_value():
        if inplace:
            return 'self'
        if is_out_fn:
            return_names = [arg['name'] for arg in arguments
                            if arg.get('output', False)]
            if len(return_names) == 1:
                return return_names[0]
            return 'std::forward_as_tuple({})'.format(', '.join(return_names))

        returns = declaration['returns']
        if len(returns) == 1:
            return returns[0]['name']
        moved = ['std::move({})'.format(r['name']) for r in returns]
        return 'std::make_tuple({})'.format(', '.join(moved))

    return (declare_returned_variables(), tie_return_values(), get_return_value())


def gen_variable_type(out, aten_declarations, template_path):

    """VariableType.h and VariableType.cpp body

    This is the at::Type subclass for differentiable tensors. The
    implementation of each function dispatches to the base tensor type to
    compute the output. The grad_fn is attached to differentiable functions.
    """

    # WARNING: this function call modifies global mutable state
    find_factory_functions(aten_declarations)

    aten_declarations = list(sorted(aten_declarations, key=lambda decl: decl['name']))

    gen_variable_type_shard(out, aten_declarations, template_path, None, True)

    # NOTE: see Note [Sharded File] at the top of the VariableType.cpp
    # template regarding sharding of the generated files.
    num_shards = 5
    shards = [[] for _ in range(num_shards)]

    # functions are assigned arbitrarily but stably to a file based on hash
    for decl in aten_declarations:
        x = sum(ord(c) for c in decl['name']) % num_shards
        shards[x].append(decl)

    for i, shard in enumerate(shards):
        gen_variable_type_shard(out, shard, template_path, '_%d' % i, False)
    gen_variable_type_shard(out, aten_declarations, template_path, 'Everything', False)


def gen_variable_type_shard(out, aten_declarations, template_path, suffix, header):
    VARIABLE_TYPE_H = CodeTemplate.from_file(template_path + '/VariableType.h')
    VARIABLE_TYPE_CPP = CodeTemplate.from_file(template_path + '/VariableType.cpp')

    type_declarations = []
    type_definitions = []
    wrapper_registrations = []

    for declaration in aten_declarations:
        if declaration['use_c10_dispatcher'] in ['full', 'hacky_wrapper_for_legacy_signatures']:
            formals = declaration['schema_order_formals']
        else:
            assert declaration['use_c10_dispatcher'] == 'with_codegenerated_unboxing_wrapper'
            formals = declaration['formals']
        type_declarations.append(METHOD_DECLARATION.substitute(declaration, formals=formals))
        strategy = dispatch_strategy(declaration)
        if declaration['name'] not in MANUAL_AUTOGRAD and strategy == 'use_derived':
            body = emit_body(declaration)
            type_definitions.append(METHOD_DEFINITION.substitute(
                declaration, type_definition_body=body, formals=formals))
            if declaration['use_c10_dispatcher'] in ['full', 'hacky_wrapper_for_legacy_signatures']:
                wrapper_registrations.append(WRAPPER_REGISTRATION.substitute(
                    declaration, class_type='VariableType'))
            else:
                assert declaration['use_c10_dispatcher'] == 'with_codegenerated_unboxing_wrapper'
                wrapper_registrations.append(UNBOXEDONLY_WRAPPER_REGISTRATION.substitute(
                    declaration, class_type='VariableType'))

        # See Note [Manual Backend kernels]
        assert (declaration['name'] in MANUAL_BACKEND) == declaration['manual_kernel_registration']
        # If you want to register a kernel to Autograd, you must make the op abstract.
        # In other words, this op must have dispatch section in native_functions.yaml.
        if declaration['name'] in MANUAL_AUTOGRAD_AND_TRACER or declaration['derivative']:
            msg = (f'There\'s a formula for {declaration["name"]}(or its functional variant) in derivatives.yaml. '
                   f'It\'s required to add a dispatch section for it with explicit supported backends e.g CPU/CUDA '
                   f'or DefaultBackend in native_functions.yaml. Please see '
                   f'https://github.com/pytorch/pytorch/tree/master/aten/src/ATen/native#choosing-the-right-dispatch-keyword '
                   f'for instructions to choose the right dispatch keyword.')
            assert declaration['abstract'], msg

    env = {
        'type_derived_method_declarations': type_declarations,
        'type_derived_method_definitions': type_definitions,
        'wrapper_registrations': wrapper_registrations,
    }
    if header:
        write(out, 'VariableType.h', VARIABLE_TYPE_H, env)
    else:
        write(out, 'VariableType%s.cpp' % suffix, VARIABLE_TYPE_CPP, env)


def emit_body(declaration):
    assert dispatch_strategy(declaration) == 'use_derived'

    arguments = declaration['arguments']
    returns = declaration['returns']
    func = declaration['derivative']
    name = declaration['name']
    inplace = declaration['inplace']
    is_out_fn = name.endswith('_out')
    modifies_arguments = inplace or is_out_fn
    returns_void = len(returns) == 0

    base_name = name[:-1] if inplace else name[:-4] if is_out_fn else name
    view_info = VIEW_FUNCTIONS.get(base_name, None)
    if view_info is None and base_name in RETURNS_VIEWS_OF_INPUT:
        view_info = "self"

    def is_differentiable(arg):
        if 'TensorOptions' in arg['type']:
            return False
        if 'Tensor' not in arg['type']:
            return False
        if arg['name'] in declaration.get('non_differentiable_arg_names', []):
            return False
        return True

    def find_args_with_derivatives(differentiable_inputs):
        """Find arguments that have derivative definitions"""
        if func is None:
            return differentiable_inputs
        names = set(name for d in func['derivatives'] for name in d['var_names'])
        differentiable = [arg for arg in differentiable_inputs if arg['name'] in names]
        if len(differentiable) != len(names):
            missing = names - set(arg['name'] for arg in differentiable)
            raise RuntimeError('Missing arguments for derivatives: {} in {}'.format(missing, func['name']))
        return differentiable

    inputs = [arg for arg in arguments if not arg.get('output', False)]
    differentiable_inputs = list(filter(is_differentiable, inputs))
    args_with_derivatives = find_args_with_derivatives(differentiable_inputs)
    non_differentiable_arg_names = declaration.get('non_differentiable_arg_names', [])
    candidate_differentiable_outputs = list(filter(is_differentiable, returns))

    if declaration['output_differentiability'] is not None:
        differentiable_outputs = []
        output_differentiability = declaration['output_differentiability']
        if False in output_differentiability and inplace:
            raise RuntimeError("output_differentiability=False for inplace operation (version_counter won't get updated)")
        for differentiable, output in zip(output_differentiability, returns):
            if differentiable:
                differentiable_outputs.append(output)
    elif uses_single_grad(func):
        differentiable_outputs = candidate_differentiable_outputs[:1]
    else:
        differentiable_outputs = candidate_differentiable_outputs

    requires_derivative = (
        base_name not in DONT_REQUIRE_DERIVATIVE and name not in DONT_REQUIRE_DERIVATIVE and
        len(differentiable_inputs) > 0 and len(differentiable_outputs) > 0)

    if func is not None and not requires_derivative:
        raise RuntimeError('ERROR: derivative ignored for {} -- specified an autograd function without derivative'
                           .format(name))

    def emit_save_inputs():
        setup = []
        if func is None:
            return setup

        has_tensorlist_arg = any(arg['type'] == 'TensorList' for arg in func['args_with_derivatives'])

        # We don't want to save tensors if we know that they will never be used
        # when computing the derivative, so we add guards to those statements
        def guard_for(arg):
            # It's hard to determine the edge offset if we have TensorLists
            if has_tensorlist_arg:
                return None

            # Empirical evaluation of the cases where we insert those guards in
            # backward show that they are somewhat useless. E.g. there's no need
            # to guard on some values captured from forward, because they had to
            # require_grad if the backward function even gets executed. I don't
            # have any good ideas for detecting those cases, so I simply disabled the
            # checks.
            if 'backward' in func['name']:
                return None

            # If there's a single derivative we could compute, we already have
            # a requires_grad check that is sufficient
            if len(func['args_with_derivatives']) <= 1:
                return None

            # We really only care about trimming down the amount of tensors we save
            if arg['type'] != 'Tensor':
                return None

            # We want to emit simple guards, so we only allow that if checking one
            # input is enough to determine whether we need that value
            used_in = [d for d in func['derivatives'] if arg in d['saved_inputs']]
            assert len(used_in) > 0
            if len(used_in) != 1:
                return None
            derivative = used_in[0]
            if len(derivative['var_names']) != 1:
                return None
            derivative_var_name = derivative['var_names'][0]

            # Figure out the offset of the edge that uses this variable
            for edge_off, arg in enumerate(func['args_with_derivatives']):
                if arg['name'] == derivative_var_name:
                    break
            else:
                raise AssertionError()

            return 'grad_fn->should_compute_output({})'.format(edge_off)

        setup.extend(save_variables(func['saved_inputs'], False, guard_for))
        for arg in func['args_with_derivatives']:
            if arg['type'] == 'TensorList':
                setup.append("grad_fn->{}_size_ = {}.size();".format(arg['name'], arg['name']))

        return setup

    def setup_derivative(differentiable_inputs):

        env = {}
        env['args_with_derivatives'] = [arg['name'] for arg in args_with_derivatives]
        env['op'] = func['op'] if func is not None else 'NotImplemented'
        env['op_ctor'] = '' if func is not None else '"{}"'.format(declaration['api_name'])

        if is_out_fn:
            setup = ['throw_error_out_requires_grad("{}");'.format(base_name)]
            body = []
            body.append(DECLARE_GRAD_FN.substitute(op='Node'))
            body.append(SETUP_DERIVATIVE.substitute(
                setup=setup,
                args_with_derivatives=[arg['name'] for arg in differentiable_inputs]))
            body.append(SETUP_DERIVATIVE.substitute(
                setup=setup,
                args_with_derivatives=[arg['name'] for arg in differentiable_outputs]))
            return body

        setup = []
        setup.extend(ASSIGN_GRAD_FN.substitute(env).split('\n'))
        setup.extend(emit_save_inputs())

        body = []
        body.extend(emit_check_no_requires_grad(differentiable_inputs, args_with_derivatives))
        body.append(DECLARE_GRAD_FN.substitute(env))
        body.append(SETUP_DERIVATIVE.substitute(env, setup=setup))
        return body

    def emit_check_if_in_complex_autograd_allowlist():
        body = []
        if base_name in GRADIENT_IMPLEMENTED_FOR_COMPLEX:
            return body
        for arg in differentiable_outputs:
            name = arg['name']
            if arg['type'] == 'Tensor' or arg['type'] == 'TensorList':
                body.append('throw_error_for_complex_autograd({}, "{}");'.format(name, base_name))
        return body

    def emit_check_no_requires_grad(tensor_args, args_with_derivatives):
        """Checks that arguments without derivatives don't require grad"""
        body = []
        for arg in tensor_args:
            if arg in args_with_derivatives:
                continue
            name = arg['name']
            if name in non_differentiable_arg_names:
                continue
            if name == 'output':
                # Double-backwards definitions sometimes take in 'input' and
                # 'output', but only define the derivative for input.
                continue
            if arg['dynamic_type'] in {'IndexTensor', 'ByteTensor', 'BoolTensor'}:
                continue
            body.append('check_no_requires_grad({}, "{}");'.format(name, name))
        return body

    def save_variables(saved_variables, is_output, guard_for=lambda name: None):
        # assign the saved variables to the generated grad_fn
        stmts = []
        for arg in saved_variables:
            name = arg['name']
            expr = arg.get('expr', arg['name'])
            if arg['type'] == 'Tensor' or arg['type'] == 'c10::optional<Tensor>' or \
                    arg['type'] == 'c10::optional<Tensor>&' or (is_output and arg['type'] == 'Scalar'):
                name += '_'
                var = arg['name']
                if var == 'self' and inplace:
                    var = 'self.clone()'
                    assert not is_output
                if inplace and is_output:
                    var = 'self'
                    is_inplace_view = "{}.is_view()".format(var)
                    expr = 'SavedVariable({}, {}, {})'.format(var, str(is_output).lower(), is_inplace_view)
                else:
                    expr = 'SavedVariable({}, {})'.format(var, str(is_output).lower())
            elif arg['type'] == 'TensorList':
                name += '_'
                expr = 'make_saved_variable_list({})'.format(arg['name'])
            elif arg['type'] == 'IntArrayRef':
                expr = expr + ".vec()"
            guard = guard_for(arg)
            if guard is None:
                stmts.append('grad_fn->{} = {};'.format(name, expr))
            else:
                stmts.append('if ({}) {{'.format(guard))
                stmts.append('  grad_fn->{} = {};'.format(name, expr))
                stmts.append('}')
        return stmts

    def emit_dispatch_call(api_name, input_base, unpacked_args):
        """ Dispatch call via function in a namespace or method on Tensor."""
        if 'namespace' in declaration['method_of']:
            call = CALL_DISPATCH_VIA_NAMESPACE.substitute(
                api_name=api_name,
                unpacked_args=unpacked_args)
        else:
            call = CALL_DISPATCH_VIA_METHOD.substitute(
                api_name=api_name,
                var=input_base,
                unpacked_method_args=unpacked_args[1:])
        return call

    def emit_view_lambda():
        """ Generate an additional lambda function to recover views in backward when as_strided is not supported.
        See Note [View + Inplace update for base tensor] and [View + Inplace update for view tensor] for more details."""
        input_base = 'input_base'
        replay_view_func = ''
        updated_unpacked_args = []
        combined = nested_dict(env, declaration)
        known_view_arg_simple_types = ['int64_t', 'int64_t?', 'bool', 'IntArrayRef']
        for arg in combined['unpacked_args']:
            if arg == 'self_':
                updated_unpacked_args.append(input_base)
                continue
            arg_type = combined['unpacked_args_simple_type'][arg]
            if arg_type not in known_view_arg_simple_types:
                raise TypeError('You are adding an {} {} argument to op {} in addition to known types: {}. '
                                'Please update the list or materialize it so that it can be closed over by value, '
                                'also add a test in pytorch/xla/test/test_operations.py where this code is exercised.'
                                .format(arg_type, arg, declaration['name'], ', '.join(known_view_arg_simple_types)))

            if arg_type == 'IntArrayRef':
                # It's not safe to close over IntArrayRef by value, since this is a
                # reference type, so materialize a vector to close over by value
                arg_vec = arg + '_vec'
                replay_view_func += ARRAYREF_TO_VEC.substitute(arg=arg, vec=arg_vec)
                updated_unpacked_args.append(arg_vec)
            elif arg_type == 'int64_t?':
                # Materialize int64_t? to int64_t
                arg_value = arg + '_val'
                replay_view_func += OPTIONAL_TO_VAL.substitute(arg=arg, val=arg_value, default='0')
                updated_unpacked_args.append(arg_value)
            else:
                updated_unpacked_args.append(arg)

        replay_view_call = emit_dispatch_call(combined['api_name'], input_base, updated_unpacked_args)
        replay_view_func += REPLAY_VIEW_LAMBDA_FUNC.substitute(
            input_base=input_base,
            replay_view_call=replay_view_call)

        is_view_with_metadata_change = 'true' if name in VIEW_FUNCTIONS_WITH_METADATA_CHANGE else 'false'

        return SETUP_REPLAY_VIEW_IF_NOT_SUPPORT_AS_STRIDED_OR_VIEW_WITH_METADATA_CHANGE.substitute(
            is_view_with_metadata_change=is_view_with_metadata_change,
            replay_view_func=replay_view_func)

    def wrap_output(return_values, var):
        call = ''
        rhs_value = None
        if 'Tensor' not in declaration['return_type']:
            rhs_value = var
        elif view_info is not None:
            # See NOTE [ Autograd View Variables ] in variable.h for details.
            differentiable_output_vars = {r['name'] for r in differentiable_outputs}

            if not isinstance(view_info, str):
                raise TypeError("The view info should be a string for {}, but it is: {}".format(base_name, view_info))

            if len(differentiable_output_vars) == 0:
                # no output is differentiable (.indices() for SparseTensors for example)
                rhs_value = 'as_view({}, {}, /* is_differentiable */ false)'.format(view_info, var)
            elif len(differentiable_output_vars) == 1:
                # Single differentiable output (Tensor or Tensor[])
                return_info = differentiable_outputs[0]
                # We only support simple Tensor or a TensorList for functions that return views
                if not return_info['dynamic_type'] in ['Tensor', 'TensorList']:
                    raise RuntimeError("{} that return differentiable views can only return Tensor or Tensor[]".format(base_name))
                # Only allow rebasing of the history if we return a single Tensor
                # If we are in a no grad block, raise a warning
                # See NOTE [ View + Inplace detection ] for more details about this logic
                if return_info['dynamic_type'] == 'TensorList':
                    if base_name in MULTI_OUTPUT_SAFE_FUNCTIONS:
                        creation_meta = "CreationMeta::MULTI_OUTPUT_SAFE"
                    else:
                        creation_meta = "CreationMeta::MULTI_OUTPUT_NODE"
                    rhs_value = ("as_view(/* base */ {}, /* output */ {}, /* is_differentiable */ true, "
                                 "/* creation_meta */ {})").format(view_info, var, creation_meta)
                else:
                    call += emit_view_lambda()
                    creation_meta = "GradMode::is_enabled() ? CreationMeta::DEFAULT: CreationMeta::NO_GRAD_MODE"
                    rhs_value = ("as_view(/* base */ {}, /* output */ {}, /* is_differentiable */ true, "
                                 "/* view_func */ func, /* creation_meta */ {})").format(view_info, var, creation_meta)
            else:
                # This could be supported but we don't need it at the moment, so keeping things simple.
                raise RuntimeError("Function that return multiple differentiable output "
                                   "when at least one of them is view is not supported.")
        else:
            rhs_value = 'std::move({})'.format(var)
        assert rhs_value is not None
        call += ASSIGN_RETURN_VALUE.substitute(return_values=return_values,
                                               rhs_value=rhs_value)
        return call

    def enforce_same_tensorimpl_and_storage(env, call):
        save_ptrs_stmts = []
        enforce_same_ptrs_stmts = []
        if declaration['name'] not in DONT_ENFORCE_SAME_TENSOR_IMPL_OR_STORAGE:
            for arg in env.get('unpacked_args', []):
                simple_type = env['unpacked_args_simple_type'][arg]
                if simple_type == 'TensorList':
                    save_ptrs_stmts += [SAVE_TENSORLIST_STORAGE.substitute(tensorlist_name=arg),
                                        SAVE_TENSORLIST_IMPL.substitute(tensorlist_name=arg)]
                    enforce_same_ptrs_stmts += [ENFORCE_SAME_TENSORLIST_STORAGE.substitute(tensorlist_name=arg),
                                                ENFORCE_SAME_TENSORLIST_IMPL.substitute(tensorlist_name=arg)]
                elif simple_type == 'Tensor':
                    save_ptrs_stmts += [SAVE_TENSOR_STORAGE.substitute(tensor_name=arg),
                                        SAVE_TENSOR_IMPL.substitute(tensor_name=arg)]
                    enforce_same_ptrs_stmts += [ENFORCE_SAME_TENSOR_STORAGE.substitute(tensor_name=arg),
                                                ENFORCE_SAME_TENSOR_IMPL.substitute(tensor_name=arg)]
        assert (save_ptrs_stmts and enforce_same_ptrs_stmts) or (not save_ptrs_stmts and not enforce_same_ptrs_stmts)
        if save_ptrs_stmts and enforce_same_ptrs_stmts:
            call = RUN_ONLY_IN_DEBUG_MODE.substitute(statements=save_ptrs_stmts) + \
                call + \
                RUN_ONLY_IN_DEBUG_MODE.substitute(statements=enforce_same_ptrs_stmts)
        return call

    def emit_call(env, tie_return_values):
        combined = nested_dict(env, declaration)
        # We only care about adding `at::AutoNonVariableTypeMode` guard for non-variable dispatch
        # (which corresponds to 'use_derived' strategy). The purpose of this guard is to make sure
        # the baseType operations still dispatch to non-Variable type, even if the arguments passed
        # in are now Variables.
        # See NOTE [ Treating Variables as non-Variables in type dispatch ] for details.
        base_type_call = emit_dispatch_call(combined['api_name'], 'self_', combined['unpacked_args'])
        if not modifies_arguments and not returns_void:
            call = DISPATCH_TO_NON_VAR_TYPE_WITH_TMP_RETURN_VALUES.substitute(
                base_type_call=base_type_call)

            call += wrap_output(tie_return_values, 'tmp')
        else:
            call = DISPATCH_TO_NON_VAR_TYPE_WITHOUT_RETURN_VALUES.substitute(
                base_type_call=base_type_call)
        call = enforce_same_tensorimpl_and_storage(env, call)
        return call

    def emit_history():
        fn = 'rebase' if modifies_arguments and view_info is None else 'set'
        output_names = [r['name'] for r in differentiable_outputs]
        # TODO: flatten allocates a std::vector, which could be expensive
        outs = CodeTemplate("flatten_tensor_args( ${outs} )").substitute(outs=output_names)
        return SET_HISTORY.substitute(fn=fn, differentiable_outputs=outs)

    def emit_save_outputs():
        if is_out_fn:
            # out functions don't currently support differentiation
            return ''
        func = declaration['derivative']
        if func is not None:
            stmts = save_variables(func['saved_outputs'], True)
            if len(stmts) == 0:
                return ''
            return CONDITIONAL.substitute(cond='grad_fn', statements=stmts)
        return ''

    def emit_check_inplace():
        if not inplace:
            return []
        return ['check_inplace({});'.format(arg['name']) for arg in differentiable_outputs]

    def emit_increment_version():
        if not modifies_arguments:
            return []
        return ['increment_version({});'.format(arg['name']) for arg in returns]

    env = {}
    combined = nested_dict(env, declaration)

    body = []

    declare_returned_variables, tie_return_values, get_return_value = format_return_variables(declaration)

    body.extend(unpack_args(env, declaration))
    if requires_derivative:
        body.extend(emit_check_inplace())
        body.extend(setup_derivative(differentiable_inputs))
    body.append(declare_returned_variables)

    body.append(emit_call(env, tie_return_values))
    body.extend(emit_increment_version())
    if requires_derivative:
        # set_flags has to appear after version_counter, because rebase_history
        # requires that the counter is incremented before it is called
        body.append(emit_history())
    if requires_derivative:
        body.append(emit_save_outputs())
        body.extend(emit_check_if_in_complex_autograd_allowlist())
    if base_name in RESET_GRAD_ACCUMULATOR:
        # `inplace` implies that there is exactly one output named `self`,
        # so we can keep the generated code easy. If you need to
        # `reset_grad_accumulator` in an operator that's not `inplace`, you can
        # remove this assert but the code generation will get more elaborate
        assert inplace
        body.append('reset_grad_accumulator(self);')
    if not returns_void:
        body.append('return {};'.format(get_return_value))
    return body


def unpack_args(env, declaration):
    def requires_unpack(arg):
        return 'Tensor' in arg['dynamic_type']

    body = []
    unpacked_args = []
    unpacked_args_simple_type = {}
    if declaration['use_c10_dispatcher'] in ['full', 'hacky_wrapper_for_legacy_signatures']:
        arguments = declaration['schema_order_arguments']
    else:
        assert declaration['use_c10_dispatcher'] == 'with_codegenerated_unboxing_wrapper'
        arguments = declaration['arguments']
    for i, arg in enumerate(arguments):
        if not requires_unpack(arg):
            unpacked_args.append(arg['name'])
            unpacked_args_simple_type[arg['name']] = arg['simple_type']
            continue

        dynamic_type = arg['dynamic_type']
        if 'TensorOptions' not in dynamic_type:
            is_nullable = arg.get('is_nullable', False)
            ref = (not is_nullable) and dynamic_type not in ['TensorList']
            suffix = '_opt' if is_nullable and dynamic_type != 'TensorList' else ''

            body.append(UNPACK_TENSOR.substitute(
                arg_name=arg['name'],
                arg_pos=i,
                suffix=suffix,
                ref='&' if ref else '',
            ))
        else:
            # Okay, we are abusing the definition of 'unpack' here a bit,
            # although it's still getting the non-variable from the variable
            # (in this case via TensorOptions rather than Variable/Tensor).
            assert declaration['use_c10_dispatcher'] == 'with_codegenerated_unboxing_wrapper', \
                "VariableKernel shouldn't take TensorOptions if the op is c10-full"
            body.append(LEGACY_WRAP_OPTIONS.substitute(arg_name=arg['name']))

        unpacked_args.append(arg['name'] + '_')
        unpacked_args_simple_type[arg['name'] + '_'] = arg['simple_type']

    env['unpacked_args'] = unpacked_args
    env['unpacked_args_simple_type'] = unpacked_args_simple_type
    return body


def dispatch_strategy(declaration):
    """How are we going to call the underlying implementation of a
    declaration?  There are two strategies:

        - use_derived: we want to call the implementation on CPUDoubleType
          (or a similar, derived Type instance).  Because these derived
          instances deal in Tensors, not Variables (it's a completely different
          object, so it doesn't dispatch back to VariableType), code on
          this dispatch path needs to wrap/unwrap tensors.  If the
          derived implementation takes and returns tensors, the
          implementation is usually differentiable (although we also use
          the derived dispatch path for non-differentiable functions
          that we still want to dispatch on the derived Type instance;
          e.g., size())

        - use_type: we want to call the implementation on Type, because
          it is implemented concretely, and the functions it invokes will
          get dispatched back to VariableType (which will ensure that they
          are differentiable.)
    """
    if declaration['abstract'] or declaration['derivative'] is not None:
        # If the function is abstract (not implemented on at::Type), we must
        # call the implementation on the derived type with unpacked tensors.

        # If the function has a derivative specified and is concrete, we could
        # call either implementation. We prefer the calling the derived
        # type's implementation with unpacked tensors because it is more
        # performant in some cases: any internal calls to other ATen functions
        # won't have the history tracked.

        # If the function has a type dispatched argument (i.e. is a factory),
        # we prefer calling the derived type's implementation both because it is
        # more performant and to ensure factory functions return tensors with _version
        # of 0 (probably not strictly necessary, but nice to have to keeps versions simple
        # to understand.

        return 'use_derived'
    else:
        # If the function is concrete (we don't have to override it) and we
        # didn't declare it in derivatives.yaml, we'll assume that it is
        # actually implemented out of differentiable functions. (This
        # assumption might not hold, but then you'll see gradcheck fail.)
        return 'use_type'<|MERGE_RESOLUTION|>--- conflicted
+++ resolved
@@ -94,11 +94,8 @@
     'dot', 'vdot', 'cholesky', 'triangular_solve', 'mm', '_unsafe_view', 'mv', 'ger',
     'bmm', 'diagonal', 'alias', 'atan', 'log', 'log10', 'log1p', 'log2', 'reciprocal',
     'tan', 'pow', 'rsqrt', 'tanh', 'tanh_backward', 'asinh', 'acosh', 'take', 'fill_',
-<<<<<<< HEAD
-    'exp', 'nonzero', '_fft_c2c', '_fft_r2c',
-=======
-    'exp', 'nonzero', 'mean'
->>>>>>> 0e93902f
+    'exp', 'nonzero', 'mean',
+    '_fft_c2c', '_fft_r2c',
 }
 
 # Some operators invalidate the grad_accumulator. Let's reset it.
