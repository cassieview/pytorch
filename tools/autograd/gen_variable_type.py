# Generates VariableType.h/cpp
#
# VariableType is a subclass of at::Type that provides the binding code
# necessary to provide a differentiable version of ATen operators. There are a
# number of different things we could mean:
#
#   - Given a non-differentiable forward implementation, we might
#     directly associate it with a backward implementation to make
#     it differentiable.  This is the common case.
#
#   - Some functions don't need a backwards implementation, because
#     backpropagation will never propagate beyond them.  There are a
#     number of different reasons why this may be the case:
#
#       - The function has no differentiable inputs
#       - The function's output is not differentiable
#       - The function has no data dependency on its input
#
#   - Some function don't need a backwards implementation because they
#     are implemented as a composition of other (differentiable) ATen
#     functions.  These are dispatched directly to the Type superclass,
#     which will in turn dispatch back to VariableType for its
#     differentiable subcomponents.
#

from .utils import CodeTemplate, nested_dict, write
from .gen_autograd import VIEW_FUNCTIONS, VIEW_FUNCTIONS_WITH_METADATA_CHANGE, \
    MULTI_OUTPUT_SAFE_FUNCTIONS, RETURNS_VIEWS_OF_INPUT
from .gen_autograd_functions import uses_single_grad
from .gen_trace_type import MANUAL_BACKEND, MANUAL_AUTOGRAD_AND_TRACER, MANUAL_AUTOGRAD

from tools.codegen.api.types import *
from tools.codegen.api.autograd import *
import tools.codegen.api.cpp as cpp
import tools.codegen.api.python as python
from tools.codegen.gen import with_native_function
from tools.codegen.model import *
from typing import Dict, Optional, List, Sequence, Any, Callable

# We don't set or modify grad_fn on these methods. Generally, they return
# tensors that have requires_grad=False. In-place functions listed here will
# not examine or modify requires_grad or grad_fn.
DONT_REQUIRE_DERIVATIVE = {
    # These only depend on the input Tensor's shape and device, not the data
    'ones_like', 'zeros_like', 'rand_like', 'randn_like',
    # These are only implemented on integral types
    '__and__', '__iand__', '__ilshift__', '__ior__', '__irshift__', '__ixor__',
    '__lshift__', '__or__', '__rshift__', '__xor__',
    # These work on integral data types, and hence don't require derivative
    '_sobol_engine_draw', '_sobol_engine_ff', '_sobol_engine_scramble_',
    '_sobol_engine_initialize_state_',
    # This is an unsafe method that is meant to be out of reach of autograd.
    '_coalesced_',
    # Quantize functions should not record gradients
    'quantize_per_tensor', 'quantize_per_channel',
    # Functions that return integers should not have output that require gradients
    'argmax', 'argmin', 'argsort', 'searchsorted',
    'bucketize',
    # Functions that return booleans are not differentiable
    'isnan', 'isposinf', 'isneginf', 'isinf'
    # Functions return none are not differentiable
    'record_stream',
}

# The C -> R functions at the time of adding this are still being audited and tested
# but will not error out.
# C -> C, R -> C functions for which backward is correctly implemented and tested
GRADIENT_IMPLEMENTED_FOR_COMPLEX = {
    't', 'view', 'reshape', 'reshape_as', 'view_as', 'roll', 'clone',
    'repeat', 'expand', 'flip', 'fliplr', 'flipud', 'rot90', 'transpose',
    'permute', 'squeeze', 'unsqueeze', 'resize', 'resize_as', 'tril', 'triu',
    'chunk', 'split', 'split_with_sizes', 'repeat', 'expand', 'zero_', 'eq_',
    'ne_', 'add', '__radd__', 'sum', '_conj', 'sin', 'cos', 'mul', 'sinh',
    'cosh', '__rmul__', 'sgn', 'asin', 'acos', 'sub', 'div', 'cat', 'view_as_complex',
    'neg', 'complex', 'select', '_s_where', 'as_strided', 'slice', 'constant_pad_nd',
    'unbind', 'split', 'split_with_sizes', 'unsafe_split', 'split_with_sizes_backward',
    'dot', 'vdot', 'cholesky', 'triangular_solve', 'mm', '_unsafe_view', 'mv', 'ger',
    'bmm', 'diagonal', 'alias', 'atan', 'log', 'log10', 'log1p', 'log2', 'reciprocal',
    'tan', 'pow', 'rsqrt', 'tanh', 'tanh_backward', 'asinh', 'acosh', 'take', 'fill_',
    'exp', 'nonzero', 'mean', 'inverse', 'solve', 'linalg_cholesky', 'addcmul', 'addcdiv',
<<<<<<< HEAD
    'linalg_eigh',
    '_fft_c2c', '_fft_r2c',
=======
    'matrix_exp', 'linalg_eigh', 'cholesky_solve',
>>>>>>> ca681653
}

# Some operators invalidate the grad_accumulator. Let's reset it.
RESET_GRAD_ACCUMULATOR = {
    'set', 'resize'
}

# NOTE [ Invariant: TensorImpl and Storage Pointer Equality ]
#
# When a function modifies its input tensors (via inplace or out-variants),
# it should never change the the input tensors' underlying c10::TensorImpl pointers
# or c10::Storage pointers.
#
# The following code templates implement the checks for this invariant:
SAVE_TENSOR_STORAGE = CodeTemplate("""\
c10::optional<Storage> ${tensor_name}_storage_saved =
  ${tensor_name}.has_storage() ? c10::optional<Storage>(${tensor_name}.storage()) : c10::nullopt;
""")

ENFORCE_SAME_TENSOR_STORAGE = CodeTemplate("""\
if (${tensor_name}_storage_saved.has_value())
  AT_ASSERT(${tensor_name}_storage_saved.value().is_alias_of(${tensor_name}.storage()));
""")

SAVE_TENSORLIST_STORAGE = CodeTemplate("""\
std::vector<c10::optional<Storage>> ${tensorlist_name}_storage_saved(${tensorlist_name}.size());
for (const Tensor& tensor : ${tensorlist_name})
  ${tensorlist_name}_storage_saved.push_back(
    tensor.has_storage() ? c10::optional<Storage>(tensor.storage()) : c10::nullopt);
""")

ENFORCE_SAME_TENSORLIST_STORAGE = CodeTemplate("""\
for (size_t i=0; i<${tensorlist_name}.size(); i++) {
  if (${tensorlist_name}_storage_saved[i].has_value())
    AT_ASSERT(${tensorlist_name}_storage_saved[i].value().is_alias_of(${tensorlist_name}[i].storage()));
}
""")

SAVE_TENSOR_IMPL = CodeTemplate("""\
c10::intrusive_ptr<TensorImpl> ${tensor_name}_impl_saved;
if (${tensor_name}.defined()) ${tensor_name}_impl_saved = ${tensor_name}.getIntrusivePtr();
""")

ENFORCE_SAME_TENSOR_IMPL = CodeTemplate("""\
if (${tensor_name}_impl_saved) AT_ASSERT(${tensor_name}_impl_saved == ${tensor_name}.getIntrusivePtr());
""")

SAVE_TENSORLIST_IMPL = CodeTemplate("""\
std::vector<c10::intrusive_ptr<TensorImpl>> ${tensorlist_name}_impl_saved(${tensorlist_name}.size());
for (size_t i=0; i<${tensorlist_name}.size(); i++)
  if (${tensorlist_name}[i].defined()) ${tensorlist_name}_impl_saved[i] = ${tensorlist_name}[i].getIntrusivePtr();
""")

ENFORCE_SAME_TENSORLIST_IMPL = CodeTemplate("""\
for (size_t i=0; i<${tensorlist_name}.size(); i++) {
  if (${tensorlist_name}_impl_saved[i])
    AT_ASSERT(${tensorlist_name}_impl_saved[i] == ${tensorlist_name}[i].getIntrusivePtr());
}
""")

# The following list contains functions that we don't enforce the invariant on.
DONT_ENFORCE_SAME_TENSOR_IMPL_OR_STORAGE = {
    # These functions are expected to change impl or storage of input tensors
    'set_', '_cudnn_rnn_flatten_weight',
}
# END CHECKS FOR [ Invariant: TensorImpl and Storage Pointer Equality ]

METHOD_DECLARATION = CodeTemplate("""\
${return_type} ${type_wrapper_name}(${formals}) ;
""")

METHOD_DEFINITION = CodeTemplate("""\
${return_type} ${type_wrapper_name}(${formals}) {
  ${type_definition_body}
}
""")

# NOTE[UnboxedOnly] Many of our codegen templates currently exist twice, once
# in an _UNBOXEDONLY_ variant and once without _UNBOXEDONLY_. This is because
# ops that are `use_c10_dispatcher: full` need different c++ code than ops
# that aren't `use_c10_dispatcher: full` yet. The _UNBOXEDONLY_ variants
# are for ops that aren't `use_c10_dispatcher: full` yet and those code templates
# can be deleted once all ops are `use_c10_dispatcher: full`.
# If you update one of the templates, you likely also have to update the other.

# See NOTE[UnboxedOnly]
UNBOXEDONLY_WRAPPER_REGISTRATION = CodeTemplate("""\
m.impl_UNBOXED("${unqual_operator_name_with_overload}", &${class_type}::${type_wrapper_name});
""")

WRAPPER_REGISTRATION = CodeTemplate("""\
m.impl("${unqual_operator_name_with_overload}",
       TORCH_FN(${class_type}::${type_wrapper_name})
);
""")

UNPACK_TENSOR = CodeTemplate("""\
auto${ref} ${arg_name}_ = unpack${suffix}(${arg_name}, "${arg_name}", ${arg_pos});""")

LEGACY_WRAP_OPTIONS = CodeTemplate("""\
auto ${arg_name}_ = TensorOptions(${arg_name});""")

DECLARE_GRAD_FN = CodeTemplate("""\
std::shared_ptr<${op}> grad_fn;
""")

SETUP_ANY_REQUIRES_GRAD = CodeTemplate("""\
auto _any_requires_grad = compute_requires_grad( ${args_with_derivatives} );
""")

SETUP_DERIVATIVE = CodeTemplate("""\
if (_any_requires_grad) {
  ${setup}
}
""")

SETUP_NONE_REQUIRES_GRAD = CodeTemplate("""\
if (compute_requires_grad( ${args_to_check} )) {
  throw_error_out_requires_grad("${base_name}");
}
""")

ASSIGN_GRAD_FN = CodeTemplate("""\
grad_fn = std::shared_ptr<${op}>(new ${op}(${op_ctor}), deleteNode);
grad_fn->set_next_edges(collect_next_edges( ${args_with_derivatives} ));
""")

CALL_DISPATCH_VIA_NAMESPACE = CodeTemplate("""\
at::${api_name}(${unpacked_args})""")

CALL_DISPATCH_VIA_METHOD = CodeTemplate("""\
${var}.${api_name}(${unpacked_method_args})""")

# If the non-variable operation has return values, we use the `tmp` variable to hold the
# values temporarily and pass the values to the return variables outside of the
# `at::AutoNonVariableTypeMode` guard block.
DISPATCH_TO_NON_VAR_TYPE_WITH_TMP_RETURN_VALUES = CodeTemplate("""\
auto tmp = ([&]() {
  at::AutoNonVariableTypeMode non_var_type_mode(true);
  return ${base_type_call};
})();
""")

ASSIGN_RETURN_VALUE = CodeTemplate("""\
${return_values} = ${rhs_value};
""")

ARRAYREF_TO_VEC = CodeTemplate("""\
auto ${vec} = ${arg}.vec();
""")

OPTIONAL_TO_VAL = CodeTemplate("""\
auto ${val} = ${arg}.value_or(${default});
""")

SETUP_REPLAY_VIEW_IF_NOT_SUPPORT_AS_STRIDED_OR_VIEW_WITH_METADATA_CHANGE = CodeTemplate("""\
c10::optional<std::function<at::Tensor(const at::Tensor&)>> func=c10::nullopt;
if (${is_view_with_metadata_change} || !self.unsafeGetTensorImpl()->support_as_strided()) {
  ${replay_view_func}
}
""")

REPLAY_VIEW_LAMBDA_FUNC = CodeTemplate("""\
func = [=](const at::Tensor& ${input_base}) {
  return ${replay_view_call};
};
""")

DISPATCH_TO_NON_VAR_TYPE_WITHOUT_RETURN_VALUES = CodeTemplate("""\
{
  at::AutoNonVariableTypeMode non_var_type_mode(true);
  ${base_type_call};
}
""")

SET_HISTORY = CodeTemplate("""\
if (grad_fn) {
    ${fn}_history(${differentiable_outputs}, grad_fn);
}
""")

CONDITIONAL = CodeTemplate("""\
if (${cond}) {
  ${statements}
}
""")

RUN_ONLY_IN_DEBUG_MODE = CodeTemplate("""\
#ifndef NDEBUG
${statements}
#endif
""")

# Methods shared by TraceType and VariableType to handle return variable declaration, tie and tuple.
def format_return_variables(declaration):
    name = declaration['name']
    arguments = declaration['arguments']
    inplace = declaration['inplace']
    is_out_fn = name.endswith('_out')
    modifies_arguments = inplace or is_out_fn

    def declare_returned_variables():
        if modifies_arguments:
            return ''
        if len(declaration['returns']) == 1:
            return ''
        # TODO: this will be ugly
        names = [ret['type'] + ' ' + ret['name'] + ';' for ret in declaration['returns']]
        return '\n'.join(names)

    def tie_return_values():
        if len(declaration['returns']) == 1:
            return 'auto {}'.format(declaration['returns'][0]['name'])
        names = [ret['name'] for ret in declaration['returns']]
        return 'std::tie({})'.format(', '.join(names))

    def get_return_value():
        if inplace:
            return 'self'
        if is_out_fn:
            return_names = [arg['name'] for arg in arguments
                            if arg.get('output', False)]
            if len(return_names) == 1:
                return return_names[0]
            return 'std::forward_as_tuple({})'.format(', '.join(return_names))

        returns = declaration['returns']
        if len(returns) == 1:
            return returns[0]['name']
        moved = ['std::move({})'.format(r['name']) for r in returns]
        return 'std::make_tuple({})'.format(', '.join(moved))

    return (declare_returned_variables(), tie_return_values(), get_return_value())


def gen_variable_type(out, aten_declarations, differentiability_infos, template_path):

    """VariableType.h and VariableType.cpp body

    This is the at::Type subclass for differentiable tensors. The
    implementation of each function dispatches to the base tensor type to
    compute the output. The grad_fn is attached to differentiable functions.
    """

    aten_declarations = list(sorted(aten_declarations, key=lambda decl: decl['name']))
    match_declarations_with_differentiability_info(aten_declarations, differentiability_infos)

    gen_variable_type_shard(out, aten_declarations, template_path, None, True)

    # NOTE: see Note [Sharded File] at the top of the VariableType.cpp
    # template regarding sharding of the generated files.
    num_shards = 5
    shards = [[] for _ in range(num_shards)]

    # functions are assigned arbitrarily but stably to a file based on hash
    for decl in aten_declarations:
        x = sum(ord(c) for c in decl['name']) % num_shards
        shards[x].append(decl)

    for i, shard in enumerate(shards):
        gen_variable_type_shard(out, shard, template_path, '_%d' % i, False)
    gen_variable_type_shard(out, aten_declarations, template_path, 'Everything', False)


def gen_variable_type_shard(out, aten_declarations, template_path, suffix, header):
    VARIABLE_TYPE_H = CodeTemplate.from_file(template_path + '/VariableType.h')
    VARIABLE_TYPE_CPP = CodeTemplate.from_file(template_path + '/VariableType.cpp')

    type_declarations = []
    type_definitions = []
    wrapper_registrations = []

    for declaration in aten_declarations:
        if declaration['use_c10_dispatcher'] in ['full', 'hacky_wrapper_for_legacy_signatures']:
            formals = declaration['schema_order_formals']
        else:
            assert declaration['use_c10_dispatcher'] == 'with_codegenerated_unboxing_wrapper'
            formals = declaration['formals']
        type_declarations.append(METHOD_DECLARATION.substitute(declaration, formals=formals))
        strategy = dispatch_strategy(declaration)
        if declaration['name'] not in MANUAL_AUTOGRAD and strategy == 'use_derived':
            body = emit_body(declaration)

            type_definitions.append(METHOD_DEFINITION.substitute(
                declaration, type_definition_body=body, formals=formals))
            if declaration['use_c10_dispatcher'] in ['full', 'hacky_wrapper_for_legacy_signatures']:
                wrapper_registrations.append(WRAPPER_REGISTRATION.substitute(
                    declaration, class_type='VariableType'))
            else:
                assert declaration['use_c10_dispatcher'] == 'with_codegenerated_unboxing_wrapper'
                wrapper_registrations.append(UNBOXEDONLY_WRAPPER_REGISTRATION.substitute(
                    declaration, class_type='VariableType'))

        # See Note [Manual Backend kernels]
        assert (declaration['name'] in MANUAL_BACKEND) == declaration['manual_kernel_registration']
        # If you want to register a kernel to Autograd, you must make the op abstract.
        # In other words, this op must have dispatch section in native_functions.yaml.
        if declaration['name'] in MANUAL_AUTOGRAD_AND_TRACER or declaration['derivative']:
            msg = (f'There\'s a formula for {declaration["name"]}(or its functional variant) in derivatives.yaml. '
                   f'It\'s required to add a dispatch section for it with explicit supported backends e.g CPU/CUDA '
                   f'or DefaultBackend in native_functions.yaml. Please see '
                   f'https://github.com/pytorch/pytorch/tree/master/aten/src/ATen/native#choosing-the-right-dispatch-keyword '
                   f'for instructions to choose the right dispatch keyword.')
            assert declaration['abstract'], msg

    env = {
        'type_derived_method_declarations': type_declarations,
        'type_derived_method_definitions': type_definitions,
        'wrapper_registrations': wrapper_registrations,
    }
    if header:
        write(out, 'VariableType.h', VARIABLE_TYPE_H, env)
    else:
        write(out, 'VariableType%s.cpp' % suffix, VARIABLE_TYPE_CPP, env)


def emit_body(declaration):
    assert dispatch_strategy(declaration) == 'use_derived'

    arguments = declaration['arguments']
    returns = declaration['returns']
    func = declaration['derivative']
    name = declaration['name']
    inplace = declaration['inplace']
    is_out_fn = name.endswith('_out')
    modifies_arguments = inplace or is_out_fn
    returns_void = len(returns) == 0

    base_name = name[:-1] if inplace else name[:-4] if is_out_fn else name
    view_info = VIEW_FUNCTIONS.get(base_name, None)
    if view_info is None and base_name in RETURNS_VIEWS_OF_INPUT:
        view_info = "self"

    def is_differentiable(arg):
        if 'TensorOptions' in arg['type']:
            return False
        if 'Tensor' not in arg['type']:
            return False
        if arg['name'] in declaration.get('non_differentiable_arg_names', []):
            return False
        return True

    def find_args_with_derivatives(differentiable_inputs):
        """Find arguments that have derivative definitions"""
        if func is None:
            return differentiable_inputs
        names = set(name for d in func.derivatives for name in d.var_names)
        differentiable = [arg for arg in differentiable_inputs if arg['name'] in names]
        if len(differentiable) != len(names):
            missing = names - set(arg['name'] for arg in differentiable)
            raise RuntimeError(f'Missing arguments for derivatives: {missing} in {func.name}')
        return differentiable

    inputs = [arg for arg in arguments if not arg.get('output', False)]
    differentiable_inputs = list(filter(is_differentiable, inputs))
    args_with_derivatives = find_args_with_derivatives(differentiable_inputs)
    non_differentiable_arg_names = declaration.get('non_differentiable_arg_names', [])
    candidate_differentiable_outputs = list(filter(is_differentiable, returns))

    if declaration['output_differentiability'] is not None:
        differentiable_outputs = []
        output_differentiability = declaration['output_differentiability']
        if False in output_differentiability and inplace:
            raise RuntimeError("output_differentiability=False for inplace operation (version_counter won't get updated)")
        for differentiable, output in zip(output_differentiability, returns):
            if differentiable:
                differentiable_outputs.append(output)
    elif uses_single_grad(func):
        differentiable_outputs = candidate_differentiable_outputs[:1]
    else:
        differentiable_outputs = candidate_differentiable_outputs

    requires_derivative = (
        base_name not in DONT_REQUIRE_DERIVATIVE and name not in DONT_REQUIRE_DERIVATIVE and
        len(differentiable_inputs) > 0 and len(differentiable_outputs) > 0)

    if func is not None and not requires_derivative:
        raise RuntimeError('ERROR: derivative ignored for {} -- specified an autograd function without derivative'
                           .format(name))

    def emit_save_inputs():
        setup = []
        if func is None:
            return setup

        has_tensorlist_arg = any(arg.type == 'TensorList' for arg in func.args_with_derivatives)

        # We don't want to save tensors if we know that they will never be used
        # when computing the derivative, so we add guards to those statements
        def guard_for(arg: SavedAttribute) -> Optional[str]:
            # It's hard to determine the edge offset if we have TensorLists
            if has_tensorlist_arg:
                return None

            # Empirical evaluation of the cases where we insert those guards in
            # backward show that they are somewhat useless. E.g. there's no need
            # to guard on some values captured from forward, because they had to
            # require_grad if the backward function even gets executed. I don't
            # have any good ideas for detecting those cases, so I simply disabled the
            # checks.
            if 'backward' in func.name:
                return None

            # If there's a single derivative we could compute, we already have
            # a requires_grad check that is sufficient
            if len(func.args_with_derivatives) <= 1:
                return None

            # We really only care about trimming down the amount of tensors we save
            if arg.type != 'Tensor':
                return None

            # We want to emit simple guards, so we only allow that if checking one
            # input is enough to determine whether we need that value
            used_in = [d for d in func.derivatives if arg in d.saved_inputs]
            assert len(used_in) > 0
            if len(used_in) != 1:
                return None
            derivative = used_in[0]
            if len(derivative.var_names) != 1:
                return None
            derivative_var_name = derivative.var_names[0]

            # Figure out the offset of the edge that uses this variable
            for edge_off, arg in enumerate(func.args_with_derivatives):
                if arg.name == derivative_var_name:
                    break
            else:
                raise AssertionError()

            return f'grad_fn->should_compute_output({edge_off})'

        setup.extend(save_variables(func.all_saved_inputs, False, guard_for))
        for arg in func.args_with_derivatives:
            if arg.type == 'TensorList':
                setup.append(f'grad_fn->{arg.name}_size_ = {arg.name}.size();')

        return setup

    def setup_derivative(differentiable_inputs):
        env = {}
        env['args_with_derivatives'] = [arg['name'] for arg in args_with_derivatives]
        env['op'] = func.op if func is not None else 'NotImplemented'
        env['op_ctor'] = '' if func is not None else '"{}"'.format(declaration['api_name'])

        if is_out_fn:
            # For out functions, ensure that no input or output requires grad
            body = []
            body.append(DECLARE_GRAD_FN.substitute(op='Node'))
            body.append(SETUP_NONE_REQUIRES_GRAD.substitute(
                base_name=base_name,
                args_to_check=[arg['name'] for arg in differentiable_inputs]))
            body.append(SETUP_NONE_REQUIRES_GRAD.substitute(
                base_name=base_name,
                args_to_check=[arg['name'] for arg in differentiable_outputs]))
            return body

        setup = []
        setup.extend(ASSIGN_GRAD_FN.substitute(env).split('\n'))
        setup.extend(emit_save_inputs())

        body = []
        body.extend(emit_check_no_requires_grad(differentiable_inputs, args_with_derivatives))
        body.append(DECLARE_GRAD_FN.substitute(env))
        body.append(SETUP_DERIVATIVE.substitute(setup=setup))
        return body

    def emit_check_if_in_complex_autograd_allowlist():
        body = []
        if base_name in GRADIENT_IMPLEMENTED_FOR_COMPLEX:
            return body
        for arg in differentiable_outputs:
            name = arg['name']
            if arg['type'] == 'Tensor' or arg['type'] == 'TensorList':
                body.append('throw_error_for_complex_autograd({}, "{}");'.format(name, base_name))
        return body

    def emit_check_no_requires_grad(tensor_args, args_with_derivatives):
        """Checks that arguments without derivatives don't require grad"""
        body = []
        for arg in tensor_args:
            if arg in args_with_derivatives:
                continue
            name = arg['name']
            if name in non_differentiable_arg_names:
                continue
            if name == 'output':
                # Double-backwards definitions sometimes take in 'input' and
                # 'output', but only define the derivative for input.
                continue
            if arg['dynamic_type'] in {'IndexTensor', 'ByteTensor', 'BoolTensor'}:
                continue
            body.append('check_no_requires_grad({}, "{}");'.format(name, name))
        return body

    def save_variables(
        saved_variables: Sequence[SavedAttribute],
        is_output: bool,
        guard_for: Callable[[SavedAttribute], Optional[str]] = lambda name: None,
    ) -> Sequence[str]:
        # assign the saved variables to the generated grad_fn
        stmts: List[str] = []
        for arg in saved_variables:
            name = arg.name
            expr = arg.expr
            if arg.type == 'Tensor' or arg.type == 'c10::optional<Tensor>' or \
                    arg.type == 'c10::optional<Tensor>&' or (is_output and arg.type == 'Scalar'):
                name += '_'
                var = arg.name
                if var == 'self' and inplace:
                    var = 'self.clone()'
                    assert not is_output
                if inplace and is_output:
                    var = 'self'
                    is_inplace_view = f'{var}.is_view()'
                    expr = f'SavedVariable({var}, {str(is_output).lower()}, {is_inplace_view})'
                else:
                    expr = f'SavedVariable({var}, {str(is_output).lower()})'
            elif arg.type == 'TensorList':
                name += '_'
                expr = f'make_saved_variable_list({arg.name})'
            elif arg.type == 'IntArrayRef':
                expr = expr + ".vec()"
            guard = guard_for(arg)
            if guard is None:
                stmts.append(f'grad_fn->{name} = {expr};')
            else:
                stmts.append(f'if ({guard}) {{')
                stmts.append(f'  grad_fn->{name} = {expr};')
                stmts.append('}')
        return stmts

    def emit_dispatch_call(api_name, input_base, unpacked_args):
        """ Dispatch call via function in a namespace or method on Tensor."""
        if 'namespace' in declaration['method_of']:
            call = CALL_DISPATCH_VIA_NAMESPACE.substitute(
                api_name=api_name,
                unpacked_args=unpacked_args)
        else:
            call = CALL_DISPATCH_VIA_METHOD.substitute(
                api_name=api_name,
                var=input_base,
                unpacked_method_args=unpacked_args[1:])
        return call

    def emit_view_lambda():
        """ Generate an additional lambda function to recover views in backward when as_strided is not supported.
        See Note [View + Inplace update for base tensor] and [View + Inplace update for view tensor] for more details."""
        input_base = 'input_base'
        replay_view_func = ''
        updated_unpacked_args = []
        combined = nested_dict(env, declaration)
        known_view_arg_simple_types = ['int64_t', 'int64_t?', 'bool', 'IntArrayRef']
        for arg in combined['unpacked_args']:
            if arg == 'self_':
                updated_unpacked_args.append(input_base)
                continue
            arg_type = combined['unpacked_args_simple_type'][arg]
            if arg_type not in known_view_arg_simple_types:
                raise TypeError('You are adding an {} {} argument to op {} in addition to known types: {}. '
                                'Please update the list or materialize it so that it can be closed over by value, '
                                'also add a test in pytorch/xla/test/test_operations.py where this code is exercised.'
                                .format(arg_type, arg, declaration['name'], ', '.join(known_view_arg_simple_types)))

            if arg_type == 'IntArrayRef':
                # It's not safe to close over IntArrayRef by value, since this is a
                # reference type, so materialize a vector to close over by value
                arg_vec = arg + '_vec'
                replay_view_func += ARRAYREF_TO_VEC.substitute(arg=arg, vec=arg_vec)
                updated_unpacked_args.append(arg_vec)
            elif arg_type == 'int64_t?':
                # Materialize int64_t? to int64_t
                arg_value = arg + '_val'
                replay_view_func += OPTIONAL_TO_VAL.substitute(arg=arg, val=arg_value, default='0')
                updated_unpacked_args.append(arg_value)
            else:
                updated_unpacked_args.append(arg)

        replay_view_call = emit_dispatch_call(combined['api_name'], input_base, updated_unpacked_args)
        replay_view_func += REPLAY_VIEW_LAMBDA_FUNC.substitute(
            input_base=input_base,
            replay_view_call=replay_view_call)

        is_view_with_metadata_change = 'true' if name in VIEW_FUNCTIONS_WITH_METADATA_CHANGE else 'false'

        return SETUP_REPLAY_VIEW_IF_NOT_SUPPORT_AS_STRIDED_OR_VIEW_WITH_METADATA_CHANGE.substitute(
            is_view_with_metadata_change=is_view_with_metadata_change,
            replay_view_func=replay_view_func)

    def wrap_output(return_values, var):
        call = ''
        rhs_value = None
        if 'Tensor' not in declaration['return_type']:
            rhs_value = var
        elif view_info is not None:
            # See NOTE [ Autograd View Variables ] in variable.h for details.
            differentiable_output_vars = {r['name'] for r in differentiable_outputs}

            if not isinstance(view_info, str):
                raise TypeError("The view info should be a string for {}, but it is: {}".format(base_name, view_info))

            if len(differentiable_output_vars) == 0:
                # no output is differentiable (.indices() for SparseTensors for example)
                rhs_value = 'as_view({}, {}, /* is_differentiable */ false)'.format(view_info, var)
            elif len(differentiable_output_vars) == 1:
                # Single differentiable output (Tensor or Tensor[])
                return_info = differentiable_outputs[0]
                # We only support simple Tensor or a TensorList for functions that return views
                if not return_info['dynamic_type'] in ['Tensor', 'TensorList']:
                    raise RuntimeError("{} that return differentiable views can only return Tensor or Tensor[]".format(base_name))
                # Only allow rebasing of the history if we return a single Tensor
                # If we are in a no grad block, raise a warning
                # See NOTE [ View + Inplace detection ] for more details about this logic
                if return_info['dynamic_type'] == 'TensorList':
                    if base_name in MULTI_OUTPUT_SAFE_FUNCTIONS:
                        creation_meta = "CreationMeta::MULTI_OUTPUT_SAFE"
                    else:
                        creation_meta = "CreationMeta::MULTI_OUTPUT_NODE"
                    rhs_value = ("as_view(/* base */ {}, /* output */ {}, /* is_differentiable */ true, "
                                 "/* creation_meta */ {})").format(view_info, var, creation_meta)
                else:
                    call += emit_view_lambda()
                    creation_meta = "GradMode::is_enabled() ? CreationMeta::DEFAULT: CreationMeta::NO_GRAD_MODE"
                    rhs_value = ("as_view(/* base */ {}, /* output */ {}, /* is_differentiable */ true, "
                                 "/* view_func */ func, /* creation_meta */ {})").format(view_info, var, creation_meta)
            else:
                # This could be supported but we don't need it at the moment, so keeping things simple.
                raise RuntimeError("Function that return multiple differentiable output "
                                   "when at least one of them is view is not supported.")
        else:
            rhs_value = 'std::move({})'.format(var)
        assert rhs_value is not None
        call += ASSIGN_RETURN_VALUE.substitute(return_values=return_values,
                                               rhs_value=rhs_value)
        return call

    def enforce_same_tensorimpl_and_storage(env, call):
        save_ptrs_stmts = []
        enforce_same_ptrs_stmts = []
        if declaration['name'] not in DONT_ENFORCE_SAME_TENSOR_IMPL_OR_STORAGE:
            for arg in env.get('unpacked_args', []):
                simple_type = env['unpacked_args_simple_type'][arg]
                if simple_type == 'TensorList':
                    save_ptrs_stmts += [SAVE_TENSORLIST_STORAGE.substitute(tensorlist_name=arg),
                                        SAVE_TENSORLIST_IMPL.substitute(tensorlist_name=arg)]
                    enforce_same_ptrs_stmts += [ENFORCE_SAME_TENSORLIST_STORAGE.substitute(tensorlist_name=arg),
                                                ENFORCE_SAME_TENSORLIST_IMPL.substitute(tensorlist_name=arg)]
                elif simple_type == 'Tensor':
                    save_ptrs_stmts += [SAVE_TENSOR_STORAGE.substitute(tensor_name=arg),
                                        SAVE_TENSOR_IMPL.substitute(tensor_name=arg)]
                    enforce_same_ptrs_stmts += [ENFORCE_SAME_TENSOR_STORAGE.substitute(tensor_name=arg),
                                                ENFORCE_SAME_TENSOR_IMPL.substitute(tensor_name=arg)]
        assert (save_ptrs_stmts and enforce_same_ptrs_stmts) or (not save_ptrs_stmts and not enforce_same_ptrs_stmts)
        if save_ptrs_stmts and enforce_same_ptrs_stmts:
            call = RUN_ONLY_IN_DEBUG_MODE.substitute(statements=save_ptrs_stmts) + \
                call + \
                RUN_ONLY_IN_DEBUG_MODE.substitute(statements=enforce_same_ptrs_stmts)
        return call

    def emit_call(env, tie_return_values):
        combined = nested_dict(env, declaration)
        # We only care about adding `at::AutoNonVariableTypeMode` guard for non-variable dispatch
        # (which corresponds to 'use_derived' strategy). The purpose of this guard is to make sure
        # the baseType operations still dispatch to non-Variable type, even if the arguments passed
        # in are now Variables.
        # See NOTE [ Treating Variables as non-Variables in type dispatch ] for details.
        base_type_call = emit_dispatch_call(combined['api_name'], 'self_', combined['unpacked_args'])
        if not modifies_arguments and not returns_void:
            call = DISPATCH_TO_NON_VAR_TYPE_WITH_TMP_RETURN_VALUES.substitute(
                base_type_call=base_type_call)

            call += wrap_output(tie_return_values, 'tmp')
        else:
            call = DISPATCH_TO_NON_VAR_TYPE_WITHOUT_RETURN_VALUES.substitute(
                base_type_call=base_type_call)
        call = enforce_same_tensorimpl_and_storage(env, call)
        return call

    def emit_history():
        fn = 'rebase' if modifies_arguments and view_info is None else 'set'
        output_names = [r['name'] for r in differentiable_outputs]
        # TODO: flatten allocates a std::vector, which could be expensive
        outs = CodeTemplate("flatten_tensor_args( ${outs} )").substitute(outs=output_names)
        return SET_HISTORY.substitute(fn=fn, differentiable_outputs=outs)

    def emit_save_outputs():
        if is_out_fn:
            # out functions don't currently support differentiation
            return ''
        func = declaration['derivative']
        if func is not None:
            stmts = save_variables(func.all_saved_outputs, True)
            if len(stmts) == 0:
                return ''
            return CONDITIONAL.substitute(cond='grad_fn', statements=stmts)
        return ''

    def emit_any_requires_grad():
        return [SETUP_ANY_REQUIRES_GRAD.substitute(
            args_with_derivatives=[arg['name'] for arg in args_with_derivatives]), ]

    def emit_check_inplace():
        if not inplace:
            return []
        return ['check_inplace({}, _any_requires_grad);'.format(arg['name']) for arg in differentiable_outputs]

    def emit_increment_version():
        if not modifies_arguments:
            return []
        return ['increment_version({});'.format(arg['name']) for arg in returns]

    env = {}
    combined = nested_dict(env, declaration)

    body = []

    declare_returned_variables, tie_return_values, get_return_value = format_return_variables(declaration)

    body.extend(unpack_args(env, declaration))
    if requires_derivative:
        body.extend(emit_any_requires_grad())
        body.extend(emit_check_inplace())
        body.extend(setup_derivative(differentiable_inputs))
    body.append(declare_returned_variables)

    body.append(emit_call(env, tie_return_values))
    body.extend(emit_increment_version())
    if requires_derivative:
        # set_flags has to appear after version_counter, because rebase_history
        # requires that the counter is incremented before it is called
        body.append(emit_history())
        body.append(emit_save_outputs())
        body.extend(emit_check_if_in_complex_autograd_allowlist())
    if base_name in RESET_GRAD_ACCUMULATOR:
        # `inplace` implies that there is exactly one output named `self`,
        # so we can keep the generated code easy. If you need to
        # `reset_grad_accumulator` in an operator that's not `inplace`, you can
        # remove this assert but the code generation will get more elaborate
        assert inplace
        body.append('reset_grad_accumulator(self);')
    if not returns_void:
        body.append('return {};'.format(get_return_value))
    return body


def unpack_args(env, declaration):
    def requires_unpack(arg):
        return 'Tensor' in arg['dynamic_type']

    body = []
    unpacked_args = []
    unpacked_args_simple_type = {}
    if declaration['use_c10_dispatcher'] in ['full', 'hacky_wrapper_for_legacy_signatures']:
        arguments = declaration['schema_order_arguments']
    else:
        assert declaration['use_c10_dispatcher'] == 'with_codegenerated_unboxing_wrapper'
        arguments = declaration['arguments']
    for i, arg in enumerate(arguments):
        if not requires_unpack(arg):
            unpacked_args.append(arg['name'])
            unpacked_args_simple_type[arg['name']] = arg['simple_type']
            continue

        dynamic_type = arg['dynamic_type']
        if 'TensorOptions' not in dynamic_type:
            is_nullable = arg.get('is_nullable', False)
            ref = (not is_nullable) and dynamic_type not in ['TensorList']
            suffix = '_opt' if is_nullable and dynamic_type != 'TensorList' else ''

            body.append(UNPACK_TENSOR.substitute(
                arg_name=arg['name'],
                arg_pos=i,
                suffix=suffix,
                ref='&' if ref else '',
            ))
        else:
            # Okay, we are abusing the definition of 'unpack' here a bit,
            # although it's still getting the non-variable from the variable
            # (in this case via TensorOptions rather than Variable/Tensor).
            assert declaration['use_c10_dispatcher'] == 'with_codegenerated_unboxing_wrapper', \
                "VariableKernel shouldn't take TensorOptions if the op is c10-full"
            body.append(LEGACY_WRAP_OPTIONS.substitute(arg_name=arg['name']))

        unpacked_args.append(arg['name'] + '_')
        unpacked_args_simple_type[arg['name'] + '_'] = arg['simple_type']

    env['unpacked_args'] = unpacked_args
    env['unpacked_args_simple_type'] = unpacked_args_simple_type
    return body


def dispatch_strategy(declaration):
    """How are we going to call the underlying implementation of a
    declaration?  There are two strategies:

        - use_derived: we want to call the implementation on CPUDoubleType
          (or a similar, derived Type instance).  Because these derived
          instances deal in Tensors, not Variables (it's a completely different
          object, so it doesn't dispatch back to VariableType), code on
          this dispatch path needs to wrap/unwrap tensors.  If the
          derived implementation takes and returns tensors, the
          implementation is usually differentiable (although we also use
          the derived dispatch path for non-differentiable functions
          that we still want to dispatch on the derived Type instance;
          e.g., size())

        - use_type: we want to call the implementation on Type, because
          it is implemented concretely, and the functions it invokes will
          get dispatched back to VariableType (which will ensure that they
          are differentiable.)
    """
    if declaration['abstract'] or declaration['derivative'] is not None:
        # If the function is abstract (not implemented on at::Type), we must
        # call the implementation on the derived type with unpacked tensors.

        # If the function has a derivative specified and is concrete, we could
        # call either implementation. We prefer the calling the derived
        # type's implementation with unpacked tensors because it is more
        # performant in some cases: any internal calls to other ATen functions
        # won't have the history tracked.

        # If the function has a type dispatched argument (i.e. is a factory),
        # we prefer calling the derived type's implementation both because it is
        # more performant and to ensure factory functions return tensors with _version
        # of 0 (probably not strictly necessary, but nice to have to keeps versions simple
        # to understand.

        return 'use_derived'
    else:
        # If the function is concrete (we don't have to override it) and we
        # didn't declare it in derivatives.yaml, we'll assume that it is
        # actually implemented out of differentiable functions. (This
        # assumption might not hold, but then you'll see gradcheck fail.)
        return 'use_type'

def get_decl_signature(declaration: Dict[Any, Any], use_base_variant: bool = False) -> str:
    name = declaration['name']
    arguments = declaration['arguments']
    if use_base_variant:
        if declaration['inplace']:
            assert name.endswith('_')
            name = name[:-1]
        elif name.endswith('_out'):
            name = name[:-4]
            arguments = [arg for arg in arguments if not arg.get('output', False)]
    simple_types = ', '.join(arg['simple_type'] for arg in arguments)
    return f'{name}({simple_types})'

@with_native_function
def get_func_signature(f: NativeFunction) -> str:
    args = CppSignatureGroup.from_schema(f.func, method=False).signature.arguments()
    types = ', '.join(python.argument_type_str(a.argument.type, simple_type=True)
                      if isinstance(a.argument, Argument) else 'TensorOptions'
                      for a in args)
    return f'{cpp.name(f.func)}({types})'

def match_declarations_with_differentiability_info(
    declarations: Dict[Any, Any],
    differentiability_infos: Sequence[DifferentiabilityInfo],
) -> None:
    """Sets the "derivative" key on declarations to matching autograd function

    In-place functions will use the out-of-place derivative definition if there
    is no in-place specific derivative.
    """

    info_by_signature = {get_func_signature(info.func): info for info in differentiability_infos}

    def find_info(declaration: Dict[Any, Any]) -> Optional[DifferentiabilityInfo]:
        signature = get_decl_signature(declaration)
        if signature in info_by_signature:
            return info_by_signature[signature]

        # if there is no exact match look for the out-of-place signature.
        # i.e mul() for mul_() or mul_out()
        signature = get_decl_signature(declaration, use_base_variant=True)
        return info_by_signature.get(signature)

    for declaration in declarations:
        info = find_info(declaration)
        declaration['derivative'] = info if info and info.args_with_derivatives else None

        # Currently, the '.strides()' to 'strides_or_error' replacement does not support
        # 'self' derivatives of an inplace function, so we must check for this case.
        if declaration['inplace'] and (info is not None):
            for derivative in info.derivatives:
                if 'self' in derivative.var_names:
                    for saved_input in derivative.saved_inputs:
                        assert 'strides_or_error' not in saved_input.expr, (
                            "Calling '.strides()' in the 'self' derivative formula of an "
                            f"in-place function is not supported: {declaration['name']}")

        declaration['non_differentiable_arg_names'] = info.non_differentiable_arg_names if info else []
        declaration['output_differentiability'] = info.output_differentiability if info else None<|MERGE_RESOLUTION|>--- conflicted
+++ resolved
@@ -78,12 +78,8 @@
     'bmm', 'diagonal', 'alias', 'atan', 'log', 'log10', 'log1p', 'log2', 'reciprocal',
     'tan', 'pow', 'rsqrt', 'tanh', 'tanh_backward', 'asinh', 'acosh', 'take', 'fill_',
     'exp', 'nonzero', 'mean', 'inverse', 'solve', 'linalg_cholesky', 'addcmul', 'addcdiv',
-<<<<<<< HEAD
-    'linalg_eigh',
+    'matrix_exp', 'linalg_eigh', 'cholesky_solve',
     '_fft_c2c', '_fft_r2c',
-=======
-    'matrix_exp', 'linalg_eigh', 'cholesky_solve',
->>>>>>> ca681653
 }
 
 # Some operators invalidate the grad_accumulator. Let's reset it.
